--- conflicted
+++ resolved
@@ -94,7 +94,6 @@
     - microservices
   tags:
     - docker
-<<<<<<< HEAD
 
 test_noc:
   stage: test
@@ -127,6 +126,4 @@
       - /tmp/coverage
     when: always
     expire_in: 1 week
-  allow_failure: true
-=======
->>>>>>> 4191fbe9
+  allow_failure: true