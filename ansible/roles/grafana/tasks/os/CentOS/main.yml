---
- name: Add Grafana repository
<<<<<<< HEAD
  template:
    src: os/CentOS/etc/yum.repos.d/grafana.repo.j2
    dest: /etc/yum.repos.d/grafana.repo
  tags:
    - repo
=======
  yum_repository:
    name: grafana
    description: Grafana repository
    baseurl: https://packagecloud.io/grafana/stable/el/{{ ansible_distribution_major_version }}/{{ ansible_architecture }}
    gpgcheck: yes
    gpgkey: https://grafanarel.s3.amazonaws.com/RPM-GPG-KEY-grafana
    enabled: yes
>>>>>>> 72c44888

- name: Install CentOS packages
  yum:
    name: grafana-{{ grafana_version }}
    state: present
    update_cache: yes
  notify: restart grafana
  environment:
    https_proxy: "{{ http_proxy }}"
    http_proxy: "{{ http_proxy }}"

- name: Set up Grafana service
  lineinfile:
    dest: /etc/sysconfig/grafana-server
    regexp: "^{{ item.key }}"
    line: "{{ item.key }}={{ item.value }}"
  with_items:
    - key: DATA_DIR
      value: "{{ noc_root }}/var/db/grafana"
    - key: CONF_DIR
      value: "{{ noc_root }}/var/etc/grafana"
    - key: CONF_FILE
      value: "{{ noc_root }}/var/etc/grafana/grafana.ini"
    - key: PLUGINS_DIR
      value: "{{ noc_root }}/var/db/grafana_plugins"
  notify: restart grafana<|MERGE_RESOLUTION|>--- conflicted
+++ resolved
@@ -1,12 +1,5 @@
 ---
 - name: Add Grafana repository
-<<<<<<< HEAD
-  template:
-    src: os/CentOS/etc/yum.repos.d/grafana.repo.j2
-    dest: /etc/yum.repos.d/grafana.repo
-  tags:
-    - repo
-=======
   yum_repository:
     name: grafana
     description: Grafana repository
@@ -14,7 +7,11 @@
     gpgcheck: yes
     gpgkey: https://grafanarel.s3.amazonaws.com/RPM-GPG-KEY-grafana
     enabled: yes
->>>>>>> 72c44888
+  environment:
+    http_proxy: "{{http_proxy}}"
+    https_proxy: "{{http_proxy}}"
+  tags:
+    - repo
 
 - name: Install CentOS packages
   yum:
@@ -23,8 +20,8 @@
     update_cache: yes
   notify: restart grafana
   environment:
-    https_proxy: "{{ http_proxy }}"
-    http_proxy: "{{ http_proxy }}"
+    https_proxy: "{{http_proxy}}"
+    http_proxy: "{{http_proxy}}"
 
 - name: Set up Grafana service
   lineinfile:
