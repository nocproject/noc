--- conflicted
+++ resolved
@@ -1,29 +1,9 @@
 ---
-<<<<<<< HEAD
-- name: Add InfluxDB GPG key
-  rpm_key:
-    key: https://repos.influxdata.com/influxdb.key
-    state: present
-  environment:
-    https_proxy: "{{http_proxy}}"
-    http_proxy: "{{http_proxy}}"
-  tags:
-    - repo
-
-- name: Add InfluxDB repository
-  template:
-    src: os/CentOS/etc/yum.repos.d/influxdb.repo.j2
-    dest: /etc/yum.repos.d/influxdb.repo
-  tags:
-    - repo
-
-=======
->>>>>>> bc14c40f
 - name: Install CentOS packages
   yum:
     name: influxdb
     state: present
     update_cache: yes
   environment:
-    https_proxy: "{{ http_proxy }}"
-    http_proxy: "{{ http_proxy }}"+    https_proxy: "{{http_proxy}}"
+    http_proxy: "{{http_proxy}}"