--- conflicted
+++ resolved
@@ -1,12 +1,5 @@
 ---
 - name: Add MongoDB repository
-<<<<<<< HEAD
-  template:
-    src: os/CentOS/etc/yum.repos.d/mongodb-org.repo.j2
-    dest: /etc/yum.repos.d/mongodb-org.repo
-  tags:
-    - repo
-=======
   yum_repository:
     name: mongodb
     description: MongoDB Repository
@@ -14,7 +7,11 @@
     gpgcheck: yes
     gpgkey: https://www.mongodb.org/static/pgp/server-{{ mongo_version }}.asc
     enabled: yes
->>>>>>> 72c44888
+  environment:
+    http_proxy: "{{http_proxy}}"
+    https_proxy: "{{http_proxy}}"
+  tags:
+    - repo
 
 - name: Disable Transparent Hugepages (runtime)
   shell: if test -f /sys/kernel/mm/transparent_hugepage/enabled; then
@@ -29,13 +26,8 @@
     state: present
     update_cache: yes
   environment:
-    https_proxy: "{{ http_proxy }}"
-    http_proxy: "{{ http_proxy }}"
-
-- name: Delete mongod init file
-  file:
-    path: /etc/init.d/mongod
-    state: absent
+    https_proxy: "{{http_proxy}}"
+    http_proxy: "{{http_proxy}}"
 
 - name: Copy mongod service file
   template:
