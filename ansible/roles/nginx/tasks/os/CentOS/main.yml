---
- name: Add CentOS Nginx repo
<<<<<<< HEAD
  yum:
    name: "http://nginx.org/packages/centos/{{ ansible_distribution_major_version }}/noarch/RPMS/nginx-release-centos-{{ ansible_distribution_major_version }}-0.el{{ ansible_distribution_major_version }}.ngx.noarch.rpm"
    state: present
  environment:
    http_proxy: "{{http_proxy}}"
  tags:
    - repo
=======
  yum_repository:
    name: nginx
    description: CentOS Nginx repo
    baseurl: http://nginx.org/packages/centos/{{ ansible_distribution_major_version }}/{{ ansible_architecture }}
    gpgcheck: yes
    gpgkey: http://nginx.org/packages/keys/nginx_signing.key
    enabled: yes
>>>>>>> 72c44888

- name: Install service monitoring
  template:
    src: "{{ item }}"
    dest: "/{{ item[:-3] }}"
    force: no
  with_items:
    - "etc/telegraf/telegraf.d/discovery.conf.j2"
    - "etc/telegraf/telegraf.d/fm-monitor.conf.j2"
  notify: reload telegraf
  tags:
    - config

- name: Install Nginx
  yum:
    name: nginx
    state: present
    update_cache: yes
  environment:
    https_proxy: "{{ http_proxy }}"
    http_proxy: "{{ http_proxy }}"

- name: Remove default.conf site
  file:
    path: /etc/nginx/conf.d/default.conf
    state: absent
  notify: restart nginx

- include: firewall.yml

- name: Enable Nginx system service
  service:
    name: "{{ nginx_system_service }}"
    enabled: yes
    state: started<|MERGE_RESOLUTION|>--- conflicted
+++ resolved
@@ -1,14 +1,5 @@
 ---
 - name: Add CentOS Nginx repo
-<<<<<<< HEAD
-  yum:
-    name: "http://nginx.org/packages/centos/{{ ansible_distribution_major_version }}/noarch/RPMS/nginx-release-centos-{{ ansible_distribution_major_version }}-0.el{{ ansible_distribution_major_version }}.ngx.noarch.rpm"
-    state: present
-  environment:
-    http_proxy: "{{http_proxy}}"
-  tags:
-    - repo
-=======
   yum_repository:
     name: nginx
     description: CentOS Nginx repo
@@ -16,12 +7,16 @@
     gpgcheck: yes
     gpgkey: http://nginx.org/packages/keys/nginx_signing.key
     enabled: yes
->>>>>>> 72c44888
+  environment:
+    http_proxy: "{{http_proxy}}"
+    https_proxy: "{{http_proxy}}"
+  tags:
+    - repo
 
 - name: Install service monitoring
   template:
-    src: "{{ item }}"
-    dest: "/{{ item[:-3] }}"
+    src: "{{item}}"
+    dest: "/{{item[:-3]}}"
     force: no
   with_items:
     - "etc/telegraf/telegraf.d/discovery.conf.j2"
@@ -36,8 +31,8 @@
     state: present
     update_cache: yes
   environment:
-    https_proxy: "{{ http_proxy }}"
-    http_proxy: "{{ http_proxy }}"
+    https_proxy: "{{http_proxy}}"
+    http_proxy: "{{http_proxy}}"
 
 - name: Remove default.conf site
   file:
@@ -45,8 +40,6 @@
     state: absent
   notify: restart nginx
 
-- include: firewall.yml
-
 - name: Enable Nginx system service
   service:
     name: "{{ nginx_system_service }}"
