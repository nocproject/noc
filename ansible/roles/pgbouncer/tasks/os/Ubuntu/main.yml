--- conflicted
+++ resolved
@@ -2,19 +2,9 @@
   apt:
     name: pgbouncer
   environment:
-<<<<<<< HEAD
     http_proxy: "{{http_proxy}}"
   tags:
     - requirements
-
-- name: Install pgbouncer limits file
-  template:
-    src: "etc/security/limits.d/pgbouncer_limits.conf.j2"
-    dest: "/etc/security/limits.d/pgbouncer_limits.conf"
-  tags:
-    - config
-=======
-    http_proxy: "{{ http_proxy }}"
 
 - name: Create pgbouncer directories
   file:
@@ -25,4 +15,10 @@
   with_items:
     - /var/log/pgbouncer/
     - /var/run/pgbouncer/
->>>>>>> 4efcf448
+
+- name: Install pgbouncer limits file
+  template:
+    src: "etc/security/limits.d/pgbouncer_limits.conf.j2"
+    dest: "/etc/security/limits.d/pgbouncer_limits.conf"
+  tags:
+    - config