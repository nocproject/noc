--- conflicted
+++ resolved
@@ -2,11 +2,7 @@
 # File: main.yml - Main tasks for Consul
 
 - name: make servers group
-<<<<<<< HEAD
-  changed_when: False
-=======
   changed_when: false
->>>>>>> f7386cd3
   add_host:
     group: svc-consul-server
     host: "{{ item }}"
