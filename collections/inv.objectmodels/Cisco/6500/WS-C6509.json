{
    "name": "Cisco | 6500 | WS-C6509",
    "$collection": "inv.objectmodels",
    "uuid": "aeb463c3-d585-4f70-a90d-09d0e3ed0683",
    "vendor__code": "CISCO",
    "description": "Cisco C6509 9-slot Chassis",
    "connection_rule__name": "Cisco | 6500",
    "cr_context": "CHASSIS",
    "connections": [
        {
<<<<<<< HEAD
            "description": " Fan Tray 1",
            "direction": "i",
            "gender": "f",
            "name": "fan1",
=======
            "description": " Fan Tray",
            "direction": "i",
            "gender": "f",
            "name": "fan",
>>>>>>> fde710e0
            "type__name": "Cisco | 7600 | 7609 Fan"
        },
        {
            "description": "CLK module slot 1",
            "direction": "i",
            "gender": "f",
            "name": "clk1",
            "type__name": "Cisco | 6500 | CLK"
        },
        {
            "description": "CLK module slot 2",
            "direction": "i",
            "gender": "f",
            "name": "clk2",
            "type__name": "Cisco | 6500 | CLK"
        },
        {
            "description": "VTT module slot 1",
            "direction": "i",
            "gender": "f",
            "name": "vtt1",
            "type__name": "Cisco | 6500 | VTT"
        },
        {
            "description": "VTT module slot 2",
            "direction": "i",
            "gender": "f",
            "name": "vtt2",
            "type__name": "Cisco | 6500 | VTT"
        },
        {
            "description": "VTT module slot 3",
            "direction": "i",
            "gender": "f",
            "name": "vtt3",
            "type__name": "Cisco | 6500 | VTT"
        },
        {
            "description": "Linecard/Supervisor slot 1",
            "direction": "i",
            "gender": "f",
            "internal_name": "sup1",
            "name": "linecard1",
            "type__name": "Cisco | 7600 | Linecard/Supervisor"
        },
        {
            "description": "Linecard/Supervisor slot 2",
            "direction": "i",
            "gender": "f",
            "internal_name": "sup2",
            "name": "linecard2",
            "type__name": "Cisco | 7600 | Linecard/Supervisor"
        },
        {
            "description": "Linecard slot 3",
            "direction": "i",
            "gender": "f",
            "name": "linecard3",
            "type__name": "Cisco | 7600 | Fabric Linecard"
        },
        {
            "description": "Linecard slot 4",
            "direction": "i",
            "gender": "f",
            "name": "linecard4",
            "type__name": "Cisco | 7600 | Fabric Linecard"
        },
        {
            "description": "Linecard 5/Supervisor slot 5",
            "direction": "i",
            "gender": "f",
            "internal_name": "sup5",
            "name": "linecard5",
            "type__name": "Cisco | 7600 | Linecard/Supervisor"
        },
        {
            "description": "Linecard 6/Supervisor slot 6",
            "direction": "i",
            "gender": "f",
            "internal_name": "sup6",
            "name": "linecard6",
            "type__name": "Cisco | 7600 | Linecard/Supervisor"
        },
        {
            "description": "Linecard slot 7",
            "direction": "i",
            "gender": "f",
            "name": "linecard7",
            "type__name": "Cisco | 7600 | Fabric Linecard"
        },
        {
            "description": "Linecard slot 8",
            "direction": "i",
            "gender": "f",
            "name": "linecard8",
            "type__name": "Cisco | 7600 | Fabric Linecard"
        },
        {
            "description": "Linecard slot 9",
            "direction": "i",
            "gender": "f",
            "name": "linecard9",
            "type__name": "Cisco | 7600 | Fabric Linecard"
        },
        {
            "description": "Power Supply  slot 1",
            "direction": "i",
            "gender": "f",
            "name": "psu1",
            "type__name": "Cisco | 6500 | PSU"
        },
        {
            "description": "Power Supply slot 2",
            "direction": "i",
            "gender": "f",
            "name": "psu2",
            "type__name": "Cisco | 6500 | PSU"
        }
    ],
    "data": {
        "asset": {
            "part_no": ["WS-C6509"]
        },
        "dimensions": {
            "depth": 460,
            "height": 640,
            "width": 438
        },
        "management": {
            "managed": true
        },
        "rackmount": {
            "units": 14
        }
    }
}<|MERGE_RESOLUTION|>--- conflicted
+++ resolved
@@ -8,17 +8,10 @@
     "cr_context": "CHASSIS",
     "connections": [
         {
-<<<<<<< HEAD
-            "description": " Fan Tray 1",
-            "direction": "i",
-            "gender": "f",
-            "name": "fan1",
-=======
             "description": " Fan Tray",
             "direction": "i",
             "gender": "f",
             "name": "fan",
->>>>>>> fde710e0
             "type__name": "Cisco | 7600 | 7609 Fan"
         },
         {
