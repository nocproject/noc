--- conflicted
+++ resolved
@@ -126,20 +126,13 @@
             self.print("Spans:")
             self.print("\n".join(spans))
         if scheduler.service.metrics:
-<<<<<<< HEAD
-            self.print("Collected metrics:")
-            for f in scheduler.service.metrics:
-                self.print("Fields: %s" % f)
-                self.print("\n".join(scheduler.service.metrics[f]))
-=======
             for m in scheduler.service.metrics:
                 self.print("Collected metric: %s" % m)
-        if scheduler.service.metrics:
+        if scheduler.service.ch_metrics:
             self.print("Collected CH data:")
             for f in scheduler.service.ch_metrics:
                 self.print("Fields: %s", f)
                 self.print("\n".join(scheduler.service.ch_metrics[f]))
->>>>>>> 523c9ce7
         if job.context_version and job.context:
             self.print("Saving job context to %s" % ctx_key)
             scheduler.cache_set(
