--- conflicted
+++ resolved
@@ -34,17 +34,13 @@
         parser.add_argument("--profile", default="Generic.Host", help="Object profile")
         parser.add_argument("--format", default="syslog", help="Input format")
         parser.add_argument(
-<<<<<<< HEAD
             "--report",
             type=argparse.FileType("w", encoding="UTF-8"),
             required=False,
             metavar="FILE",
             help="Path output file identified data",
         )
-        parser.add_argument("--progress", action="store_true", help="Display progress")
-
-    def handle(self, paths, profile, format, report=None, progress=False, *args, **options):
-=======
+        parser.add_argument(
             "--reject",
             type=argparse.FileType("w", encoding="UTF-8"),
             required=False,
@@ -53,9 +49,7 @@
         )
         parser.add_argument("--progress", action="store_true", help="Display progress")
 
-    def handle(self, paths, profile, format, reject=None, progress=False, *args, **options):
-        assert profile_loader.has_profile(profile), "Invalid profile: %s" % profile
->>>>>>> 648a952b
+    def handle(self, paths, profile, format, report=None, reject=None, progress=False, *args, **options):
         connect()
         assert profile_loader.has_profile(profile), "Invalid profile: %s" % profile
         if report:
@@ -84,15 +78,12 @@
                     if event.source == "SNMP Trap":
                         e_vars.update(MIB.resolve_vars(event.raw_vars))
                     rule, r_vars = ruleset.find_rule(event, e_vars)
-<<<<<<< HEAD
                     if report:
                         report_writer.writerow(
                             [event.raw_vars["message"], rule.event_class.name, rule.name, r_vars]
                         )
-=======
                     if reject and rule.is_unknown:
                         reject.write(f'{event.raw_vars["message"]}\n')
->>>>>>> 648a952b
                     stats[rule.event_class.name] += 1
                     total += 1
                     if progress and total % 1000 == 0:
