# -*- coding: utf-8 -*-
# ----------------------------------------------------------------------
# NOC config
# ----------------------------------------------------------------------
# Copyright (C) 2007-2017 The NOC Project
# See LICENSE for details
# ----------------------------------------------------------------------

# Python modules
import logging
import os
import socket
import sys
import urllib
from collections import namedtuple
# NOC modules
from noc.core.config.base import BaseConfig, ConfigSection
from noc.core.config.params import (
    StringParameter, MapParameter, IntParameter, BooleanParameter,
    HandlerParameter, SecondsParameter, FloatParameter,
    ServiceParameter, SecretParameter)


class Config(BaseConfig):
    loglevel = MapParameter(default="info", mappings={
        # pylint: disable=used-before-assignment
        "critical": logging.CRITICAL,
        # pylint: disable=used-before-assignment
        "error": logging.ERROR,
        # pylint: disable=used-before-assignment
        "warning": logging.WARNING,
        # pylint: disable=used-before-assignment
        "info": logging.INFO,
        # pylint: disable=used-before-assignment
        "debug": logging.DEBUG
    })

    class activator(ConfigSection):
        tos = IntParameter(
            min=0, max=255,
            default=0
        )
        script_threads = IntParameter(default=10)
        buffer_size = IntParameter(default=1048576)
        connect_retries = IntParameter(default=3, help="retries on immediate disconnect")
        connect_timeout = IntParameter(default=3, help="timeout after immediate disconnect")
        http_connect_timeout = IntParameter(default=20)
        http_request_timeout = IntParameter(default=30)
        http_validate_cert = BooleanParameter(default=False)

    class audit(ConfigSection):
        command_ttl = SecondsParameter(default="1m")
        login_ttl = SecondsParameter(default="1m")
        reboot_ttl = SecondsParameter(default="0")
        config_ttl = SecondsParameter(default="1y")
        db_ttl = SecondsParameter(default="5y")
        config_changed_ttl = SecondsParameter(default="1y")

    class backup(ConfigSection):
        keep_days = SecondsParameter(default="14d")
        keep_weeks = SecondsParameter(default="12w")
        keep_day_of_week = IntParameter(default="6")
        keep_months = IntParameter(default="12")
        keep_day_of_month = IntParameter(default="1")

    class bi(ConfigSection):
        language = StringParameter(default="en")
        query_threads = IntParameter(default=10)
        extract_delay_alarms = SecondsParameter(default="1h")
        clean_delay_alarms = SecondsParameter(default="1d")
        reboot_interval = SecondsParameter(default="1M")
        extract_delay_reboots = SecondsParameter(default="1h")
        clean_delay_reboots = SecondsParameter(default="1d")
        chunk_size = IntParameter(default=3000)
        extract_window = SecondsParameter(default="1d")
        enable_alarms = BooleanParameter(default=False)
        enable_reboots = BooleanParameter(default=False)
        enable_managedobjects = BooleanParameter(default=False)

    brand = StringParameter(default="NOC")

    class cache(ConfigSection):
        vcinterfacescount = SecondsParameter(default="1h")
        vcprefixes = SecondsParameter(default="1h")
        cache_class = StringParameter(default="noc.core.cache.mongo.MongoCache")
        default_ttl = SecondsParameter(default="1d")
        pool_size = IntParameter(default=8)

    class card(ConfigSection):
        language = StringParameter(default="en")
        alarmheat_tooltip_limit = IntParameter(default=5)

    class chwriter(ConfigSection):
        batch_size = IntParameter(default=50000)
        records_buffer = IntParameter(default=1000000)
        batch_delay_ms = IntParameter(default=10000)
        channel_expire_interval = SecondsParameter(default="5M")
        suspend_timeout_ms = IntParameter(default=3000)
        # Topic to listen
        topic = StringParameter(default="chwriter")
        # <address:port> of ClickHouse server to write
        write_to = StringParameter()
        max_in_flight = IntParameter(default=10)

    class classifier(ConfigSection):
        lookup_handler = HandlerParameter(
            default="noc.services.classifier.rulelookup.RuleLookup")
        default_interface_profile = StringParameter(default="default")
        default_rule = StringParameter(default="Unknown | Default")

    class clickhouse(ConfigSection):
        rw_addresses = ServiceParameter(service="clickhouse", wait=True)
        db = StringParameter(default="noc")
        rw_user = StringParameter(default="default")
        rw_password = SecretParameter()
        ro_addresses = ServiceParameter(service="clickhouse", wait=True)
        ro_user = StringParameter(default="readonly")
        ro_password = SecretParameter()
        request_timeout = SecondsParameter(default="1h")
        connect_timeout = SecondsParameter(default="10s")
        default_merge_tree_granularity = IntParameter(default=8192)
        encoding = StringParameter(default="", choices=[
            "",
            "deflate",
            "gzip"
        ])
        # Cluster name for sharded/replicated configuration
        # Matches appropriative <remote_servers> part
        cluster = StringParameter()
        # Cluster topology
        # Expression in form
        # <topology> ::= <shard> | <shard>,<topology>
        # <shard> ::= [<weight>]<replicas>
        # <weight> := <DIGITS>
        # <replicas> := <DIGITS>
        # Examples:
        # 1 - non-replicated, non-sharded configuration
        # 1,1 - 2 shards, non-replicated
        # 2,2 - 2 shards, 2 replicas in each
        # 3:2,2 - first shard has 2 replicas an weight 3,
        #   second shard has 2 replicas and weight 1
        cluster_topology = StringParameter(default="1")

    class cm(ConfigSection):
        vcs_type = StringParameter(default="gridvcs", choices=["hg", "CVS", "gridvcs"])

    class consul(ConfigSection):
        token = SecretParameter()
        connect_timeout = SecondsParameter(default="5s")
        request_timeout = SecondsParameter(default="1h")
        near_retry_timeout = IntParameter(default=1)
        host = StringParameter(default="consul")
        port = IntParameter(default=8500)
        check_interval = SecondsParameter(default="10s")
        check_timeout = SecondsParameter(default="1s")
        release = SecondsParameter(default="1M")
        session_ttl = SecondsParameter(default="10s")
        lock_delay = SecondsParameter(default="20s")
        retry_timeout = SecondsParameter(default="1s")
        keepalive_attempts = IntParameter(default=5)
        base = StringParameter(default="noc", help="kv lookup base")

    class correlator(ConfigSection):
        max_threads = IntParameter(default=20)
        topology_rca_window = IntParameter(default=0)
        oo_close_delay = SecondsParameter(default="20s")
        discovery_delay = SecondsParameter(default="10M")
        auto_escalation = BooleanParameter(default=True)

    class customization(ConfigSection):
        favicon_url = StringParameter(
            default="/ui/web/img/logo_24x24_deep_azure.png"
        )
        logo_url = StringParameter(
            default="/ui/web/img/logo_white.svg"
        )
        logo_width = IntParameter(default=24)
        logo_height = IntParameter(default=24)
        branding_color = StringParameter(
            default="#ffffff"
        )
        branding_background_color = StringParameter(
            default="#34495e"
        )
        preview_theme = StringParameter(default="midnight")

    class date_time_formats(StringParameter):
        date_format = StringParameter(default="d.m.Y")
        datetime_format = StringParameter(default="d.m.Y H:i:s")
        month_day_format = StringParameter(default="F j")
        time_format = StringParameter(default="H:i:s")
        year_month_format = StringParameter(default="F Y")

    class dcs(ConfigSection):
        resolution_timeout = SecondsParameter(default="5M")

    class discovery(ConfigSection):
        max_threads = IntParameter(default=20)
        sample = IntParameter(default=0)

    class dns(ConfigSection):
        warn_before_expired = SecondsParameter(default="30d")

    class escalator(ConfigSection):
        max_threads = IntParameter(default=5)
        retry_timeout = SecondsParameter(default="60s")
        tt_escalation_limit = IntParameter(default=10)
        ets = SecondsParameter(default="60s")
        wait_tt_check_interval = SecondsParameter(default="60s")
        sample = IntParameter(default=0)

    class features(ConfigSection):
        use_uvlib = BooleanParameter(default=False)
        cp = BooleanParameter(default=True)
        sentry = BooleanParameter(default=False)
        traefik = BooleanParameter(default=False)
        cpclient = BooleanParameter(default=False)
<<<<<<< HEAD
        telemetry = BooleanParameter(default=False, help="Enable internal telemetry export to Clickhouse")
        consul_healthchecks = BooleanParameter(default=True,
                                               help="While registering serive in consul also register health check")
        service_registration = BooleanParameter(default=True, help="Permit consul self registration")
=======
        telemetry = BooleanParameter(default=False,
                                     help="Enable internal telemetry export to Clickhouse")
        consul_healthchecks = BooleanParameter(default=True,
                                               help="While registering serive in consul also register health check")
        service_registration = BooleanParameter(default=True,
                                                help="Permit consul self registration")
>>>>>>> ddd08c74
        pypy = BooleanParameter(default=False)
        forensic = BooleanParameter(default=False)

    class fm(ConfigSection):
        active_window = SecondsParameter(default="1d")
        keep_events_wo_alarm = IntParameter(default=0)
        keep_events_with_alarm = IntParameter(default=-1)
        alarm_close_retries = IntParameter(default=5)
        outage_refresh = SecondsParameter(default="60s")
        total_outage_refresh = SecondsParameter(default="60s")

    class geocoding(ConfigSection):
        order = StringParameter(default="yandex,google")
        yandex_key = SecretParameter(default="")
        google_key = SecretParameter(default="")
        google_language = StringParameter(default="en")

    class gis(ConfigSection):
        ellipsoid = StringParameter(default="PZ-90")
        enable_osm = BooleanParameter(default=True)
        enable_google_sat = BooleanParameter(default=False)
        enable_google_roadmap = BooleanParameter(default=False)
        tile_size = IntParameter(default=256, help="Tile size 256x256")
        tilecache_padding = IntParameter(default=0)

    global_n_instances = IntParameter(default=1)

    class grafanads(ConfigSection):
        db_threads = IntParameter(default=10)

    class http_client(ConfigSection):
        connect_timeout = SecondsParameter(default="10s")
        request_timeout = SecondsParameter(default="1h")
        user_agent = StringParameter(default="noc")
        buffer_size = IntParameter(default=128 * 1024)
        max_redirects = IntParameter(default=5)

        ns_cache_size = IntParameter(default=1000)
        resolver_ttl = SecondsParameter(default="3s")

        http_port = IntParameter(default=80)
        https_port = IntParameter(default=443)
        validate_certs = BooleanParameter(default=False, help="Have to be set as True")

    class influxdb(ConfigSection):
        addresses = ServiceParameter(service="influxdb", wait=True)
        db = StringParameter(default="noc")
        user = StringParameter()
        password = SecretParameter()
        request_timeout = SecondsParameter(default="10M")
        connect_timeout = SecondsParameter(default="10s")

    installation_name = StringParameter(
        default="Unconfigured installation"
    )

    instance = IntParameter(default=0)

    language = StringParameter(default="en")
    language_code = StringParameter(
        default="en-us"
    )

    listen = StringParameter(default="auto:0")

    log_format = StringParameter(
        default="%(asctime)s [%(name)s] %(message)s"
    )

    thread_stack_size = IntParameter(default=0)

    class logging(ConfigSection):
        log_api_calls = BooleanParameter(default=False)
        log_sql_statements = BooleanParameter(default=False)

    class login(ConfigSection):
        methods = StringParameter(default="local")
        session_ttl = SecondsParameter(default="7d")
        language = StringParameter(default="en")
        restrict_to_group = StringParameter(default="")
        single_session_group = StringParameter(default="")
        mutual_exclusive_group = StringParameter(default="")
        idle_timeout = SecondsParameter(default="1w")
        pam_service = StringParameter(default="noc")
        radius_secret = SecretParameter(default="noc")
        radius_server = StringParameter()
        user_cookie_ttl = IntParameter(default=1)

    class mailsender(ConfigSection):
        smtp_server = StringParameter()
        smtp_port = IntParameter(default=25)
        use_tls = BooleanParameter(default=False)
        helo_hostname = StringParameter(default="noc")
        from_address = StringParameter(default="noc@example.com")
        smtp_user = StringParameter()
        smtp_password = SecretParameter()

    class memcached(ConfigSection):
        addresses = ServiceParameter(service="memcached", wait=True, full_result=True)
        pool_size = IntParameter(default=8)
        default_ttl = SecondsParameter(default="1d")

    class mongo(ConfigSection):
        addresses = ServiceParameter(service="mongo", wait=True)
        db = StringParameter(default="noc")
        user = StringParameter()
        password = SecretParameter()
        rs = StringParameter()
        retries = IntParameter(default=20)
        timeout = SecondsParameter(default="3s")
        retry_writes = BooleanParameter(default=False)
        app_name = StringParameter()

    class mrt(ConfigSection):
        max_concurrency = IntParameter(default=50)

    node = socket.gethostname()

    class nsqd(ConfigSection):
        addresses = ServiceParameter(service="nsqd",
                                     wait=True, near=True,
                                     full_result=False)
        http_addresses = ServiceParameter(service="nsqdhttp",
                                          wait=True, near=True,
                                          full_result=False)
        pub_retry_delay = FloatParameter(default=0.1)
        ch_chunk_size = IntParameter(default=4000)
        connect_timeout = SecondsParameter(default="3s")
        request_timeout = SecondsParameter(default="30s")
        reconnect_interval = IntParameter(default=15)
        compression = StringParameter(
            choices=["", "deflate", "snappy"],
            default=""
        )
        compression_level = IntParameter(default=6)
        max_in_flight = IntParameter(default=1)

    class nsqlookupd(ConfigSection):
        addresses = ServiceParameter(service="nsqlookupd",
                                     wait=True, near=True, full_result=False)
        http_addresses = ServiceParameter(service="nsqlookupdhttp", wait=True, full_result=False)

    class path(ConfigSection):
        smilint = StringParameter()
        smidump = StringParameter()
        dig = StringParameter()
        vcs_path = StringParameter(default="/usr/local/bin/hg")
        repo = StringParameter(default="/var/repo")
        backup_dir = StringParameter(default="/var/backup")
        etl_import = StringParameter(default="/var/lib/noc/import")
        ssh_key_prefix = StringParameter(default="etc/noc_ssh")
        cp_new = StringParameter(default="/var/lib/noc/cp/crashinfo/new")
        bi_data_prefix = StringParameter(default="/var/lib/noc/bi")
        babel_cfg = StringParameter(default="etc/babel.cfg")
        babel = StringParameter(default="./bin/pybabel")
        pojson = StringParameter(default="./bin/pojson")
        collection_fm_mibs = StringParameter(default="collections/fm.mibs/")
        supervisor_cfg = StringParameter(default="etc/noc_services.conf")
        legacy_config = StringParameter(default="etc/noc.yml")
        cythonize = StringParameter(default="./bin/cythonize")
        npkg_root = StringParameter(default="/var/lib/noc/var/pkg")
        card_template_path = StringParameter(default="services/card/templates/card.html.j2")
        pm_templates = StringParameter(default="templates/ddash/")

    class pg(ConfigSection):
        addresses = ServiceParameter(
            service="postgres",
            wait=True, near=True, full_result=False
        )
        db = StringParameter(default="noc")
        user = StringParameter()
        password = SecretParameter()
        connect_timeout = IntParameter(default=5)

    class ping(ConfigSection):
        throttle_threshold = FloatParameter()
        restore_threshold = FloatParameter()
        tos = IntParameter(
            min=0, max=255,
            default=0
        )
        # Recommended send buffer size, 4M by default
        send_buffer = IntParameter(default=4 * 1048576)
        # Recommended receive buffer size, 4M by default
        receive_buffer = IntParameter(default=4 * 1048576)

    class pmwriter(ConfigSection):
        batch_size = IntParameter(default=2500)
        metrics_buffer = IntParameter(default=50000)
        read_from = StringParameter(default="pmwriter")
        write_to = StringParameter(default="influxdb")
        write_to_port = IntParameter(default=8086)
        max_delay = FloatParameter(default="1.0")

    class proxy(ConfigSection):
        http_proxy = StringParameter(default=os.environ.get("http_proxy"))
        https_proxy = StringParameter(default=os.environ.get("https_proxy"))
        ftp_proxy = StringParameter(default=os.environ.get("ftp_proxy"))

    pool = StringParameter(default=os.environ.get("NOC_POOL", ""))

    class rpc(ConfigSection):
        retry_timeout = StringParameter(
            default="0.1,0.5,1,3,10,30"
        )
        sync_connect_timeout = SecondsParameter(default="20s")
        sync_request_timeout = SecondsParameter(default="1h")
        sync_retry_timeout = FloatParameter(default=1.0)
        sync_retry_delta = FloatParameter(default=2.0)
        sync_retries = IntParameter(default=5)
        async_connect_timeout = SecondsParameter(default="20s")
        async_request_timeout = SecondsParameter(default="1h")

    class sae(ConfigSection):
        db_threads = IntParameter(default=20)
        activator_resolution_retries = IntParameter(default=5)
        activator_resolution_timeout = SecondsParameter(default="2s")

    class scheduler(ConfigSection):
        max_threads = IntParameter(default=20)
        submit_threshold_factor = IntParameter(default=10)
        max_chunk_factor = IntParameter(default=1)
        updates_per_check = IntParameter(default=4)
        cache_default_ttl = SecondsParameter(default="1d")
        autointervaljob_interval = SecondsParameter(default="1d")
        autointervaljob_initial_submit_interval = SecondsParameter(default="1d")

    class script(ConfigSection):
        timeout = SecondsParameter(default="2M", help="default sa script script timeout")
        session_idle_timeout = SecondsParameter(default="1M", help="defeault session timeout")
        caller_timeout = SecondsParameter(default="1M")
        calling_service = StringParameter(default="MTManager")

    secret_key = StringParameter(default="12345")

    class sentry(ConfigSection):
        url = StringParameter(default="")

    class sync(ConfigSection):
        config_ttl = SecondsParameter(default="1d")
        ttl_jitter = FloatParameter(default=0.1)
        expired_refresh_timeout = IntParameter(default=25)
        expired_refresh_chunk = IntParameter(default=100)

    class syslogcollector(ConfigSection):
        listen = StringParameter(default="0.0.0.0:514")

    class tgsender(ConfigSection):
        token = SecretParameter()
        retry_timeout = IntParameter(default=2)
        use_proxy = BooleanParameter(default=False)

    class threadpool(ConfigSection):
        idle_timeout = SecondsParameter(default="30s")
        shutdown_timeout = SecondsParameter(default="1M")

    timezone = StringParameter(
        default="Europe/Moscow"
    )

    class traceback(ConfigSection):
        reverse = BooleanParameter(default=True)

    class trapcollector(ConfigSection):
        listen = StringParameter(default="0.0.0.0:162")

    class web(ConfigSection):
        api_row_limit = IntParameter(default=0)
        api_arch_alarm_limit = IntParameter(default=4 * 86400)
        language = StringParameter(default="en")
        install_collection = BooleanParameter(default=False)
        max_threads = IntParameter(default=10)
        macdb_window = IntParameter(default=4 * 86400)

    class datasource(ConfigSection):
        chunk_size = IntParameter(default=1000)
        max_threads = IntParameter(default=10)
        default_ttl = SecondsParameter(default="1h")

    class tests(ConfigSection):
        enable_coverage = BooleanParameter(default=False)
        events_path = StringParameter(default="collections/test.events")
        profilecheck_path = StringParameter(default="collections/test.profilecheck")

    class peer(ConfigSection):
        enable_ripe = BooleanParameter(default=True)
        enable_arin = BooleanParameter(default=True)
        enable_radb = BooleanParameter(default=True)
        prefix_list_optimization = BooleanParameter(default=True)
        prefix_list_optimization_threshold = IntParameter(default=1000)
        max_prefix_length = IntParameter(default=24)
        rpsl_inverse_pref_style = BooleanParameter(default=False)

    # pylint: disable=super-init-not-called
    def __init__(self):
        self.setup_logging()

    @property
    def pg_connection_args(self):
        """
        PostgreSQL database connection arguments
        suitable to pass to psycopg2.connect
        """
        return {
            "host": self.pg.addresses[0].host,
            "port": self.pg.addresses[0].port,
            "database": self.pg.db,
            "user": self.pg.user,
            "password": self.pg.password
        }

    @property
    def mongo_connection_args(self):
        """
        Mongo connection arguments. Suitable to pass to
        pymongo.connect and mongoengine.connect
        """
        if not hasattr(self, "_mongo_connection_args"):
            self._mongo_connection_args = {
                "db": self.mongo.db,
                "username": self.mongo.user,
                "password": self.mongo.password,
                "socketKeepAlive": True
            }
            if self.mongo.app_name:
                self._mongo_connection_args["appname"] = self.mongo.app_name
            if self.mongo.retry_writes:
                self._mongo_connection_args["retryWrites"] = True
            has_credentials = self.mongo.user or self.mongo.password
            if has_credentials:
                self._mongo_connection_args["authentication_source"] = self.mongo.db
            hosts = self.mongo.addresses
            if self.mongo.rs:
                self._mongo_connection_args["replicaSet"] = self.mongo.rs
                self._mongo_connection_args["readPreference"] = "secondaryPreferred"
            elif len(hosts) > 1:
                raise ValueError("Replica set name must be set")
            url = ["mongodb://"]
            if has_credentials:
                url += ["%s:%s@" % (urllib.quote(self.mongo.user),
                                    urllib.quote(self.mongo.password))]
            url += [",".join(str(h) for h in hosts)]
            url += ["/%s" % self.mongo.db]
            self._mongo_connection_args["host"] = "".join(url)
        return self._mongo_connection_args

    def setup_logging(self, loglevel=None):
        """
        Create new or setup existing logger
        """
        if not loglevel:
            loglevel = self.loglevel
        logger = logging.getLogger()
        if len(logger.handlers):
            # Logger is already initialized
            fmt = logging.Formatter(self.log_format, None)
            for h in logging.root.handlers:
                if isinstance(h, logging.StreamHandler):
                    h.stream = sys.stdout
                h.setFormatter(fmt)
            logging.root.setLevel(loglevel)
        else:
            # Initialize logger
            logging.basicConfig(
                stream=sys.stdout,
                format=self.log_format,
                level=loglevel
            )
        logging.captureWarnings(True)

    @property
    def ch_cluster_topology(self):
        if not hasattr(self, "_ch_cluster_topology"):
            shards = []
            for s in self.clickhouse.cluster_topology.split(","):
                s = s.strip()
                if ":" in s:
                    weight, replicas = s.split(":")
                else:
                    weight, replicas = 1, s
                shards += [CHClusterShard(int(replicas), int(weight))]
            self._ch_cluster_topology = shards
        return self._ch_cluster_topology

    def get_ch_topology_type(self):
        """
        Detect ClickHouse topology type
        :return: Any of
          * CH_UNCLUSTERED
          * CH_REPLICATED
          * CH_SHARDED
        """
        topo = self.ch_cluster_topology
        if len(topo) == 1:
            if topo[0].replicas == 1:
                return CH_UNCLUSTERED
            else:
                return CH_REPLICATED
        else:
            return CH_SHARDED


CHClusterShard = namedtuple("CHClusterShard", ["replicas", "weight"])
CH_UNCLUSTERED = 0
CH_REPLICATED = 1
CH_SHARDED = 2

config = Config()
config.load()
config.setup_logging()<|MERGE_RESOLUTION|>--- conflicted
+++ resolved
@@ -215,19 +215,12 @@
         sentry = BooleanParameter(default=False)
         traefik = BooleanParameter(default=False)
         cpclient = BooleanParameter(default=False)
-<<<<<<< HEAD
-        telemetry = BooleanParameter(default=False, help="Enable internal telemetry export to Clickhouse")
-        consul_healthchecks = BooleanParameter(default=True,
-                                               help="While registering serive in consul also register health check")
-        service_registration = BooleanParameter(default=True, help="Permit consul self registration")
-=======
         telemetry = BooleanParameter(default=False,
                                      help="Enable internal telemetry export to Clickhouse")
         consul_healthchecks = BooleanParameter(default=True,
                                                help="While registering serive in consul also register health check")
         service_registration = BooleanParameter(default=True,
                                                 help="Permit consul self registration")
->>>>>>> ddd08c74
         pypy = BooleanParameter(default=False)
         forensic = BooleanParameter(default=False)
 
