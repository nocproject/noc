# -*- coding: utf-8 -*-
# ----------------------------------------------------------------------
# Various debugging and error logging utilities
# ----------------------------------------------------------------------
# Copyright (C) 2007-2017 The NOC Project
# See LICENSE for details
# ----------------------------------------------------------------------

# Python modules
import sys
import re
import logging
import datetime
import os
import hashlib
import pprint
import traceback
import uuid
# Third-party modules
import ujson
# NOC modules
<<<<<<< HEAD
from noc.config import config
=======
from noc.settings import TRACEBACK_REVERSE, SENTRY_URL
>>>>>>> 503a2a4d
from noc.lib.version import get_branch, get_tip
from noc.lib.fileutils import safe_rewrite
from noc.core.perf import metrics

logger = logging.getLogger(__name__)
if not logger.handlers:
    logging.basicConfig()


# CP error reporting
ENABLE_CP = True
CP_NEW = "var/cp/crashinfo/new"
CP_SET_UID = None

SERVICE_NAME = os.path.relpath(sys.argv[0] or sys.executable)

# Sentry error reporting
<<<<<<< HEAD
if config.sentry.url:
=======
if SENTRY_URL:
>>>>>>> 503a2a4d
    from raven import Client as RavenClient

    raven_client = RavenClient(
        config.sentry.url,
        processors=(
            'raven.processors.SanitizePasswordsProcessor',
        ),
        release=get_tip()
    )


def get_lines_from_file(filename, lineno, context_lines,
                        loader=None, module_name=None):
    """
    Returns context_lines before and after lineno from file.
    Returns (pre_context_lineno, pre_context, context_line, post_context).
    (Borrowed from Django)
    """
    source = None
    if loader is not None and hasattr(loader, "get_source"):
        source = loader.get_source(module_name)
        if source is not None:
            source = source.splitlines()
    if source is None:
        try:
            f = open(filename)
            try:
                source = f.readlines()
            finally:
                f.close()
        except (OSError, IOError):
            pass
    if source is None:
        return None, [], None, []
    encoding = "ascii"
    for line in source[:2]:
        # File coding may be specified. Match pattern from PEP-263
        # (http://www.python.org/dev/peps/pep-0263/)
        match = re.search(r"coding[:=]\s*([-\w.]+)", line)
        if match:
            encoding = match.group(1)
            break
    source = [unicode(sline, encoding, "replace") for sline in source]
    lower_bound = max(0, lineno - context_lines)
    upper_bound = lineno + context_lines
    pre_context = [line.strip("\n") for line in source[lower_bound:lineno]]
    context_line = source[lineno].strip("\n")
    post_context = [line.strip("\n")
                    for line in source[lineno + 1:upper_bound]]
    return lower_bound, pre_context, context_line, post_context


def get_traceback_frames(tb):
    """
    (Borrowed from django)
    """
    frames = []
    while tb is not None:
        # support for __traceback_hide__ which is used by a few libraries
        # to hide internal frames.
        if tb.tb_frame.f_locals.get("__traceback_hide__"):
            tb = tb.tb_next
            continue
        filename = tb.tb_frame.f_code.co_filename
        function = tb.tb_frame.f_code.co_name
        lineno = tb.tb_lineno - 1
        loader = tb.tb_frame.f_globals.get("__loader__")
        module_name = tb.tb_frame.f_globals.get("__name__")
        pre_context_lineno, pre_context, context_line, post_context = get_lines_from_file(
            filename, lineno, 7, loader, module_name)
        if pre_context_lineno is not None:
            frames += [{
                "tb": tb,
                "filename": filename,
                "function": function,
                "lineno": lineno + 1,
                "vars": tb.tb_frame.f_locals.items(),
                "id": id(tb),
                "pre_context": pre_context,
                "context_line": context_line,
                "post_context": post_context,
                "pre_context_lineno": pre_context_lineno + 1
            }]
        tb = tb.tb_next
    if not frames:
        frames = [{
            "filename": "unknown",
            "function": "?",
            "lineno": "?",
            "context_line": "???"
        }]
    return frames


def get_execution_frames(frame):
    e_f = []
    while frame is not None:
        e_f += [frame]
        frame = frame.f_back
    e_f.reverse()
    frames = []
    for frame in e_f:
        filename = frame.f_code.co_filename
        function = frame.f_code.co_name
        lineno = frame.f_lineno - 1
        loader = frame.f_globals.get("__loader__")
        module_name = frame.f_globals.get("__name__")
        pre_context_lineno, pre_context, context_line, post_context = get_lines_from_file(
            filename, lineno, 7, loader, module_name)
        if pre_context_lineno is not None:
            frames += [{
                "filename": filename,
                "function": function,
                "lineno": lineno + 1,
                "vars": frame.f_locals.items(),
                "pre_context": pre_context,
                "context_line": context_line,
                "post_context": post_context,
                "pre_context_lineno": pre_context_lineno + 1,
            }]
    if not frames:
        frames = [{
            "filename": "unknown",
            "function": "?",
            "lineno": "?",
            "context_line": "???"
        }]
    return frames


def format_frames(frames, reverse=config.traceback.reverse):
    def format_source(lineno, lines):
        r = []
        for l in lines:
            r += ["%5d     %s" % (lineno, l)]
            lineno += 1
        return "\n".join(r)

    r = []
    r += [u"START OF TRACEBACK"]
    r += [u"-" * 72]
    fr = frames[:]
    if reverse:
        fr.reverse()
    for f in fr:
        r += [u"File: %s (Line: %s)" % (os.path.relpath(f["filename"]), f["lineno"])]
        r += [u"Function: %s" % (f["function"])]
        if "pre_context_lineno" in f:
            r += [format_source(f["pre_context_lineno"], f["pre_context"])]
            r += [u"%5d ==> %s" % (f["lineno"], f["context_line"])]
            r += [format_source(f["lineno"] + 1, f["post_context"])]
            r += [u"Variables:"]
            for n, v in f["vars"]:
                try:
                    pv = unicode(repr(v), "utf-8")
                    if len(pv) > 72:
                        pv = u"\n" + pprint.pformat(v)
                except:
                    pv = u"repr() failed"
                r += [u"%20s = %s" % (n, pv)]
        else:
            r += ["???"]
        r += [u"-" * 72]
    r += [u"END OF TRACEBACK"]
    return u"\n".join(r)


def check_fatal_errors(t, v):
    def die(msg, *args, **kwargs):
        logger.error(msg, *args, **kwargs)
        os._exit(1)

    xn = "%s.%s" % (t.__module__, t.__name__)
    if xn == "pymongo.errors.AutoReconnect":
        die("Failed to connect MongoDB: %s", v)
    elif xn == "django.db.utils.DatabaseError" and "server closed" in v:
        die("Failed to connect PostgreSQL: %s", v)
    elif xn == "psycopg2.InterfaceError" and "connection already closed" in v:
        die("PostgreSQL connection closed: %s", v)
    elif xn == "psycopg2.OperationalError":
        die("PostgreSQL operational error: %s", v)
    elif xn == "django.db.utils.DatabaseError":
        die("PostgreSQL database error: %s", v)
    elif xn == "django.core.exceptions.ImproperlyConfigured":
        die("Improperly configured: %s", v)


def get_traceback(reverse=TRACEBACK_REVERSE, fp=None):
    t, v, tb = sys.exc_info()
    try:
        check_fatal_errors(t, v)
    except:
        pass  # Ignore exceptions
    now = datetime.datetime.now()
    try:
        branch = get_branch()
        tip = get_tip()
    except:
        # We cannot get branch and tip on "Too many open files" error
        branch = "unknown"
        tip = "unknown"
    r = [
        "UNHANDLED EXCEPTION (%s)" % str(now),
        "BRANCH: %s TIP: %s" % (branch, tip),
        "PROCESS: %s" % sys.argv[0]
    ]
    if fp:
        r += ["ERROR FINGERPRINT: %s" % fp]
    r += [
        "WORKING DIRECTORY: %s" % os.getcwd(),
        "EXCEPTION: %s %s" % (t, v),
        format_frames(get_traceback_frames(tb), reverse=reverse)
    ]
    if not reverse:
        r += [
            "UNHANDLED EXCEPTION (%s)" % str(now),
            str(t),
            str(v)
        ]
    return "\n".join(r)


def excepthook(t, v, tb):
    """
    Override default exception handler
    """
    now = datetime.datetime.now()
    r = ["UNHANDLED EXCEPTION (%s)" % str(now)]
    r += ["Working directory: %s" % os.getcwd()]
    r += [str(t), str(v)]
    r += [format_frames(get_traceback_frames(tb))]
    sys.stdout.write("\n".join(r))
    sys.stdout.flush()


def error_report(reverse=TRACEBACK_REVERSE, logger=logger):
    fp = error_fingerprint()
    r = get_traceback(reverse=reverse, fp=fp)
    logger.error(r)
    metrics["errors"] += 1
    if config.sentry.url:
        try:
            raven_client.captureException(
                fingerprint=[fp]
            )
        except Exception as e:
            logger.error("Failed to sent problem report to Sentry: %s",
                         e)
    if ENABLE_CP:
        fp = error_fingerprint()
        path = os.path.join(CP_NEW, fp + ".json")
        if os.path.exists(path):
            # Touch file
            os.utime(path, None)
        else:
            metrics["unique_errors"] += 1
            # @todo: TZ
            # @todo: Installation ID
            c = {
                "ts": datetime.datetime.now().isoformat(),
                "uuid": fp,
                # "installation": None,
                "process": SERVICE_NAME,
                "branch": get_branch(),
                "tip": get_tip(),
                "traceback": r
            }
            try:
                safe_rewrite(path, ujson.dumps(c))
                if CP_SET_UID:
                    os.chown(path, CP_SET_UID, -1)
                logger.error("Writing CP report to %s", path)
            except OSError as e:
                logger.error("Unable to write CP report: %s", e)
    return r


def frame_report(frame, caption=None, logger=logger):
    now = datetime.datetime.now()
    r = []
    if caption:
        r += [caption]
    r += ["EXECUTION FRAME REPORT (%s)" % str(now)]
    r += ["Working directory: %s" % os.getcwd()]
    r += [format_frames(get_execution_frames(frame))]
    logger.error("\n".join(r))


def error_fingerprint():
    t, v, tb = sys.exc_info()
    noc_file = None
    noc_function = None
    noc_lineno = None
    tb_file = None
    tb_function = None
    tb_lineno = None
    while tb is not None:
        # support for __traceback_hide__ which is used by a few libraries
        # to hide internal frames.
        if tb.tb_frame.f_locals.get("__traceback_hide__"):
            tb = tb.tb_next
            continue
        tb_file = os.path.relpath(tb.tb_frame.f_code.co_filename)
        for p in ("python2.6", "python2.7"):
            tb_file = tb_file.replace(p, "python2.X")
        tb_function = tb.tb_frame.f_code.co_name
        tb_lineno = tb.tb_lineno - 1
        if not (tb_file.startswith("..") or tb_file.startswith("lib/python")):
            noc_file = tb_file
            noc_function = tb_function
            noc_lineno = tb_lineno
        tb = tb.tb_next
    parts = [
        get_branch(),
        SERVICE_NAME,  # Process
        str(t),  # Exception class
        noc_file, noc_function, str(noc_lineno),  # NOC code point
        tb_file, tb_function, str(tb_lineno)  # Absolute code point
    ]
    hash = hashlib.sha1("|".join(p if p else "" for p in parts)).digest()
    return str(uuid.UUID(bytes=hash[:16], version=5))


def dump_stacks(thread_id=None):
    """
    Dump all or selected active threads' stacks
    """
    for tid, stack in sys._current_frames().items():
        if thread_id and tid != thread_id:
            continue
        print "[THREAD #%s]" % tid
        for filename, lineno, name, line in traceback.extract_stack(stack):
            print "File: '%s', line %d, in %s" % (filename, lineno, name)
            if line:
                print "    %s" % line.strip()


def BQ(s):
    """
    Pretty-format binary string
    :param s: String to format
    :return: Formatted string

    >>> BQ("test")
    u'test'
    >>> BQ("\\xa8\\xf9\\x80")
    '(A8 F9 80)'
    """
    try:
        return unicode(s)
    except UnicodeDecodeError:
        return "(%s)" % " ".join(["%02X" % ord(c) for c in s])<|MERGE_RESOLUTION|>--- conflicted
+++ resolved
@@ -12,6 +12,7 @@
 import logging
 import datetime
 import os
+import stat
 import hashlib
 import pprint
 import traceback
@@ -19,11 +20,7 @@
 # Third-party modules
 import ujson
 # NOC modules
-<<<<<<< HEAD
 from noc.config import config
-=======
-from noc.settings import TRACEBACK_REVERSE, SENTRY_URL
->>>>>>> 503a2a4d
 from noc.lib.version import get_branch, get_tip
 from noc.lib.fileutils import safe_rewrite
 from noc.core.perf import metrics
@@ -41,11 +38,7 @@
 SERVICE_NAME = os.path.relpath(sys.argv[0] or sys.executable)
 
 # Sentry error reporting
-<<<<<<< HEAD
 if config.sentry.url:
-=======
-if SENTRY_URL:
->>>>>>> 503a2a4d
     from raven import Client as RavenClient
 
     raven_client = RavenClient(
