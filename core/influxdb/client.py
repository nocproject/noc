# -*- coding: utf-8 -*-
# ----------------------------------------------------------------------
# InfluxDB client
# ----------------------------------------------------------------------
# Copyright (C) 2007-2017 The NOC Project
# See LICENSE for details
# ----------------------------------------------------------------------

# Python modules
import urllib
<<<<<<< HEAD
import cStringIO
# Third-party modules
import ujson
import pycurl
import six
# NOC modules
from noc.config import config
=======
# Third-party modules
import ujson
# NOC modules
from noc.core.config.base import config
from noc.core.http.client import fetch_sync
>>>>>>> daf5cd07


class InfluxDBClient(object):
    REQUEST_TIMEOUT = 600
    CONNECT_TIMEOUT = 10

    def __init__(self):
        pass

    def query(self, query):
        """
        Perform queries and return result
        :param query: String or list of queries
        """
<<<<<<< HEAD
        buff = cStringIO.StringIO()
        if not isinstance(query, six.string_types):
=======
        if not isinstance(query, basestring):
>>>>>>> daf5cd07
            query = ";".join(query)
        if isinstance(query, unicode):
            query = query.encode("utf-8")
        url = "http://%s/query?db=%s&q=%s" % (
            str(config.influxdb.addresses[0]),
            config.influxdb.db,
            urllib.quote(query)
        )
        code, headers, body = fetch_sync(
            url,
            connect_timeout=self.CONNECT_TIMEOUT,
            request_timeout=self.REQUEST_TIMEOUT
        )
        if code != 200:
            raise ValueError("%s: %s" % (code, body))
        try:
            data = ujson.loads(body)
        except ValueError as e:
            raise ValueError("Failed to decode JSON: %s" % e)
        if type(data) == dict and "error" in data:
            raise ValueError(data["error"])
        for qr in data["results"]:
            if not qr:
                continue
            if "error" in qr:
                raise ValueError(qr["error"])
            if "series" not in qr:
                continue
            for sv in qr["series"]:
                for v in sv["values"]:
                    values = sv.get("tags", {}).copy()
                    values.update(dict(zip(sv["columns"], v)))
                    values["_name"] = sv["name"]
                    yield values<|MERGE_RESOLUTION|>--- conflicted
+++ resolved
@@ -8,21 +8,12 @@
 
 # Python modules
 import urllib
-<<<<<<< HEAD
-import cStringIO
 # Third-party modules
 import ujson
-import pycurl
 import six
 # NOC modules
 from noc.config import config
-=======
-# Third-party modules
-import ujson
-# NOC modules
-from noc.core.config.base import config
 from noc.core.http.client import fetch_sync
->>>>>>> daf5cd07
 
 
 class InfluxDBClient(object):
@@ -37,18 +28,16 @@
         Perform queries and return result
         :param query: String or list of queries
         """
-<<<<<<< HEAD
-        buff = cStringIO.StringIO()
         if not isinstance(query, six.string_types):
-=======
-        if not isinstance(query, basestring):
->>>>>>> daf5cd07
             query = ";".join(query)
         if isinstance(query, unicode):
             query = query.encode("utf-8")
+        svc = config.get_service("influxdb", limit=1)
+        if not svc:
+            raise ValueError("No service configured")
         url = "http://%s/query?db=%s&q=%s" % (
-            str(config.influxdb.addresses[0]),
-            config.influxdb.db,
+            svc[0],
+            config.influx_db,
             urllib.quote(query)
         )
         code, headers, body = fetch_sync(
