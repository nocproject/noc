# -*- coding: utf-8 -*-
# ----------------------------------------------------------------------
# Interface loader
# ----------------------------------------------------------------------
# Copyright (C) 2007-2017 The NOC Project
# See LICENSE for details
# ----------------------------------------------------------------------

# Python modules
<<<<<<< HEAD
=======
from __future__ import absolute_import
>>>>>>> c2ca0868
import sys
import glob
import logging
import inspect
import threading
import os
import re
# NOC modules
<<<<<<< HEAD
from base import BaseInterface
from noc.config import config
=======
from .base import BaseInterface
>>>>>>> c2ca0868

logger = logging.getLogger(__name__)


class InterfaceLoader(object):
    rx_class = re.compile(r"^class\s+(?P<name>\S+)\(", re.MULTILINE)

    def __init__(self):
        self.interfaces = {}  # Load interfaces
        self.lock = threading.Lock()
        self.all_interfaces = set()

    def get_interface(self, name):
        """
        Load script and return BaseScript instance.
        Returns None when no script found or loading error occured
        """
        with self.lock:
            interface = self.interfaces.get(name)
            if interface:
                return interface
            logger.info("Loading interface %s", name)
            if not self.is_valid_name(name):
                logger.error("Invalid interface name")
                return None
            imname = name.lower()
            if os.path.exists(
                    os.path.join(
                        config.path.custom_path, "sa", "interfaces", "%s.py" % imname)):
                # Custom script
                custom_name = os.path.basename(config.path.custom_path)
                module_name = "%s.sa.interfaces.%s" % (custom_name, imname)
            elif os.path.exists(
                    os.path.join(
                        "sa", "interfaces", "%s.py" % imname)):
                # Common script
                module_name = "noc.sa.interfaces.%s" % imname
            else:
                logger.error("Interface not found: %s", name)
                self.interfaces[name] = None
                return None
            try:
                sm = __import__(module_name, {}, {}, "*")
                for n in dir(sm):
                    o = getattr(sm, n)
                    if (
                        inspect.isclass(o) and
                        issubclass(o, BaseInterface) and
                        o.__module__ == sm.__name__
                    ):
                        self.interfaces[name] = o
                        return o
            except Exception as e:
                logger.error("Failed to load interface %s: %s", name, e)
            self.interfaces[name] = None
            return None

    def reload(self):
        """
        Reset script cache and release all modules
        """
        with self.lock:
            logger.info("Reloading interfaces")
            for s in self.interfaces:
                logger.debug("Reload interface %s", s)
                reload(sys.modules[s.__module__])
            self.interfaces = {}
            self.all_interfaces = set()

    def is_valid_name(self, name):
        return ".." not in name

    def find_interfaces(self):
        """
        Scan all available scripts
        """
        ns = set()
        custom_path = os.path.join(config.path.custom_path, "sa", "interfaces", "*.py")
        base_path = os.path.join("sa", "interfaces", "*.py")
        for gx in [base_path, custom_path]:
            for path in glob.glob(gx):
                if path in ("base.py", "__init__.py"):
                    continue
                with open(path) as f:
                    data = f.read()
                for match in self.rx_class.finditer(data):
                    iname = match.group("name")
                    fname = os.path.split(path)[1]
                    if iname.lower() == fname[:-3]:
                        ns.add(iname)
        with self.lock:
            self.all_interfaces = ns

    def iter_interfaces(self):
        """
        Returns all available script names
        """
        if not self.all_interfaces:
            self.find_interfaces()
        for s in sorted(self.all_interfaces):
            yield s

    def has_interface(self, name):
        """
        Check script is exists
        """
        if not self.all_interfaces:
            self.find_interfaces()
        return name in self.all_interfaces


# Create singleton object
loader = InterfaceLoader()<|MERGE_RESOLUTION|>--- conflicted
+++ resolved
@@ -7,10 +7,7 @@
 # ----------------------------------------------------------------------
 
 # Python modules
-<<<<<<< HEAD
-=======
 from __future__ import absolute_import
->>>>>>> c2ca0868
 import sys
 import glob
 import logging
@@ -19,12 +16,7 @@
 import os
 import re
 # NOC modules
-<<<<<<< HEAD
-from base import BaseInterface
-from noc.config import config
-=======
 from .base import BaseInterface
->>>>>>> c2ca0868
 
 logger = logging.getLogger(__name__)
 
