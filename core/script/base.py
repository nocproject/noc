# -*- coding: utf-8 -*-
# ----------------------------------------------------------------------
# SA Script base
# ----------------------------------------------------------------------
# Copyright (C) 2007-2018 The NOC Project
# See LICENSE for details
# ----------------------------------------------------------------------

# Python modules
from __future__ import absolute_import
import re
import logging
import time
import itertools
import operator
from threading import Lock
from functools import reduce
# Third-party modules
import six
# NOC modules
from .snmp.base import SNMP
from .snmp.beef import BeefSNMP
from .http.base import HTTP
from noc.core.log import PrefixLoggerAdapter
from noc.lib.validators import is_int
from .context import (ConfigurationContextManager, CacheContextManager,
                      IgnoredExceptionsContextManager)
from noc.core.profile.loader import loader as profile_loader
from noc.core.handler import get_handler
from noc.core.mac import MAC
from .error import (ScriptError, CLISyntaxError, CLIOperationError,
                    NotSupportedError, UnexpectedResultError)
from noc.config import config
from noc.core.span import Span
from noc.core.matcher import match


class BaseScriptMetaclass(type):
    """
    Process @match decorators
    """
    def __new__(mcs, name, bases, attrs):
        n = type.__new__(mcs, name, bases, attrs)
        n._execute_chain = sorted(
            (v for v in attrs.itervalues() if hasattr(v, "_seq")),
            key=operator.attrgetter("_seq")
        )
        return n


class BaseScript(six.with_metaclass(BaseScriptMetaclass, object)):
    """
    Service Activation script base class
    """
    # Script name in form of <vendor>.<system>.<name>
    name = None
    # Default script timeout
    TIMEOUT = config.script.timeout
    # Default session timeout
    SESSION_IDLE_TIMEOUT = config.script.session_idle_timeout
    # Default access preferene
    DEFAULT_ACCESS_PREFERENCE = "SC"
    # Enable call cache
    # If True, script result will be cached and reused
    # during lifetime of parent script
    cache = False
    # Implemented interface
    interface = None
    # Scripts required by generic script.
    # For common scripts - empty list
    # For generics - list of pairs (script_name, interface)
    requires = []
    #
    base_logger = logging.getLogger(name or "script")
    #
    _x_seq = itertools.count()
    # Sessions
    session_lock = Lock()
    session_cli = {}
    session_mml = {}
    # In session mode when active CLI session exists
    # * True -- reuse session
    # * False -- close session and run new without session context
    reuse_cli_session = True
    # In session mode:
    # Should we keep CLI session for reuse by next script
    # * True - keep CLI session for next script
    # * False - close CLI session
    keep_cli_session = True
    # Script-level matchers.
    # Override profile one
    matchers = {}

    # Error classes shortcuts
    ScriptError = ScriptError
    CLISyntaxError = CLISyntaxError
    CLIOperationError = CLIOperationError
    NotSupportedError = NotSupportedError
    UnexpectedResultError = UnexpectedResultError

    hexbin = {
        "0": "0000", "1": "0001", "2": "0010", "3": "0011",
        "4": "0100", "5": "0101", "6": "0110", "7": "0111",
        "8": "1000", "9": "1001", "a": "1010", "b": "1011",
        "c": "1100", "d": "1101", "e": "1110", "f": "1111"
    }

    cli_protocols = {
        "telnet": "noc.core.script.cli.telnet.TelnetCLI",
        "ssh": "noc.core.script.cli.ssh.SSHCLI",
        "beef": "noc.core.script.cli.beef.BeefCLI"
    }

    mml_protocols = {
        "telnet": "noc.core.script.mml.telnet.TelnetMML"
    }

    def __init__(self, service, credentials,
                 args=None, capabilities=None,
                 version=None, parent=None, timeout=None,
                 name=None,
                 session=None, session_idle_timeout=None):
        self.service = service
        self.tos = config.activator.tos
        self.pool = config.pool
        self.parent = parent
        self._motd = None
        name = name or self.name
        self.logger = PrefixLoggerAdapter(
            self.base_logger,
            "%s] [%s" % (self.name, credentials.get("address", "-"))
        )
        if self.parent:
            self.profile = self.parent.profile
        else:
            self.profile = profile_loader.get_profile(
                ".".join(name.split(".")[:2])
            )()
        self.credentials = credentials or {}
        self.version = version or {}
        self.capabilities = capabilities or {}
        self.timeout = timeout or self.get_timeout()
        self.start_time = None
        self.args = self.clean_input(args or {})
        self.cli_stream = None
<<<<<<< HEAD
        self.mml_stream = None
        if collect_beef:
            self.beef = Beef(script=self.name)
            self.logger.info("Collecting beef %s", self.beef.uuid)
        else:
            self.beef = None
=======
>>>>>>> 6d4699c8
        if self.parent:
            self.snmp = self.root.snmp
        elif self.is_beefed:
            self.snmp = BeefSNMP(self)
        else:
            self.snmp = SNMP(self)
        self.http = HTTP(self)
        self.to_disable_pager = not self.parent and self.profile.command_disable_pager
        self.scripts = ScriptsHub(self)
        # Store session id
        self.session = session
        self.session_idle_timeout = session_idle_timeout or self.SESSION_IDLE_TIMEOUT
        # Cache CLI and SNMP calls, if set
        self.is_cached = False
        # Suitable only when self.parent is None.
        # Cached results for scripts marked with "cache"
        self.call_cache = {}
        # Suitable only when self.parent is None
        # Cached results of self.cli calls
        self.cli_cache = {}
        #
        self.http_cache = {}
        self.partial_result = None
        # Tracking
        self.to_track = False
        self.cli_tracked_data = []
        # state -> [..]
        self.cli_fsm_tracked_data = {}
        #
        if not parent and version and not name.endswith(".get_version"):
            self.logger.debug("Filling get_version cache with %s",
                              version)
            s = name.split(".")
            self.set_cache(
                "%s.%s.get_version" % (s[0], s[1]),
                {},
                version
            )
        # Fill matchers
        if not self.name.endswith(".get_version"):
            self.apply_matchers()
        #
        if self.profile.setup_script:
            self.profile.setup_script(self)

    def __call__(self, *args, **kwargs):
        self.args = kwargs
        return self.run()

    def apply_matchers(self):
        """
        Process matchers and apply is_XXX properties
        :return:
        """
        def get_matchers(c, matchers):
            return dict(
                (m, match(c, matchers[m]))
                for m in matchers
            )

        # Match context
        # @todo: Add capabilities
        ctx = self.version or {}
        # Calculate matches
        v = get_matchers(ctx, self.profile.matchers)
        v.update(get_matchers(ctx, self.matchers))
        #
        for k in v:
            self.logger.debug("%s = %s", k, v[k])
            setattr(self, k, v[k])

    def clean_input(self, args):
        """
        Cleanup input parameters against interface
        """
        return self.interface().script_clean_input(self.profile, **args)

    def clean_output(self, result):
        """
        Clean script result against interface
        """
        return self.interface().script_clean_result(self.profile, result)

    def run(self):
        """
        Run script
        """
        with Span(server="activator", service=self.name,
                  in_label=self.credentials.get("address")):
            self.start_time = time.time()
            self.logger.debug("Running. Input arguments: %s, timeout %s",
                              self.args, self.timeout)
            # Use cached result when available
            cache_hit = False
            if self.cache and self.parent:
                try:
                    result = self.get_cache(self.name, self.args)
                    self.logger.info("Using cached result")
                    cache_hit = True
                except KeyError:
                    pass
            # Execute script
            if not cache_hit:
                try:
                    result = self.execute(**self.args)
                    if self.cache and self.parent and result:
                        self.logger.info("Caching result")
                        self.set_cache(self.name, self.args, result)
                finally:
                    if not self.parent:
                        # Close SNMP socket when necessary
                        self.snmp.close()
                        # Close CLI socket when necessary
                        self.close_cli_stream()
                        # Close MML socket when necessary
                        self.close_mml_stream()
                        # Close HTTP Client
                        self.http.close()
            # Clean result
            result = self.clean_output(result)
            self.logger.debug("Result: %s", result)
            runtime = time.time() - self.start_time
            self.logger.info("Complete (%.2fms)", runtime * 1000)
        return result

    @classmethod
    def compile_match_filter(cls, *args, **kwargs):
        """
        Compile arguments into version check function
        Returns callable accepting self and version hash arguments
        """
        c = [lambda self, x, g=f: g(x) for f in args]
        for k, v in kwargs.items():
            # Split to field name and lookup operator
            if "__" in k:
                f, o = k.split("__")
            else:
                f = k
                o = "exact"
                # Check field name
            if f not in ("vendor", "platform", "version", "image"):
                raise Exception("Invalid field '%s'" % f)
                # Compile lookup functions
            if o == "exact":
                c += [lambda self, x, f=f, v=v: x[f] == v]
            elif o == "iexact":
                c += [lambda self, x, f=f, v=v: x[f].lower() == v.lower()]
            elif o == "startswith":
                c += [lambda self, x, f=f, v=v: x[f].startswith(v)]
            elif o == "istartswith":
                c += [lambda self, x, f=f, v=v: x[f].lower().startswith(v.lower())]
            elif o == "endswith":
                c += [lambda self, x, f=f, v=v: x[f].endswith(v)]
            elif o == "iendswith":
                c += [lambda self, x, f=f, v=v: x[f].lower().endswith(v.lower())]
            elif o == "contains":
                c += [lambda self, x, f=f, v=v: v in x[f]]
            elif o == "icontains":
                c += [lambda self, x, f=f, v=v: v.lower() in x[f].lower()]
            elif o == "in":
                c += [lambda self, x, f=f, v=v: x[f] in v]
            elif o == "regex":
                c += [lambda self, x, f=f, v=re.compile(v): v.search(x[f]) is not None]
            elif o == "iregex":
                c += [lambda self, x, f=f, v=re.compile(v, re.IGNORECASE): v.search(x[f]) is not None]
            elif o == "isempty":  # Empty string or null
                c += [lambda self, x, f=f, v=v: not x[f] if v else x[f]]
            elif f == "version":
                if o == "lt":  # <
                    c += [lambda self, x, v=v: self.profile.cmp_version(x["version"], v) < 0]
                elif o == "lte":  # <=
                    c += [lambda self, x, v=v: self.profile.cmp_version(x["version"], v) <= 0]
                elif o == "gt":  # >
                    c += [lambda self, x, v=v: self.profile.cmp_version(x["version"], v) > 0]
                elif o == "gte":  # >=
                    c += [lambda self, x, v=v: self.profile.cmp_version(x["version"], v) >= 0]
                else:
                    raise Exception("Invalid lookup operation: %s" % o)
            else:
                raise Exception("Invalid lookup operation: %s" % o)
        # Combine expressions into single lambda
        return reduce(
            lambda x, y: lambda self, v, x=x, y=y: (
                x(self, v) and y(self, v)
            ),
            c,
            lambda self, x: True
        )

    @classmethod
    def match(cls, *args, **kwargs):
        """
        execute method decorator
        """
        def wrap(f):
            # Append to the execute chain
            if hasattr(f, "_match"):
                old_filter = f._match
                f._match = lambda self, v, old_filter=old_filter, new_filter=new_filter: new_filter(self, v) or old_filter(self, v)
            else:
                f._match = new_filter
            f._seq = next(cls._x_seq)
            return f

        # Compile check function
        new_filter = cls.compile_match_filter(*args, **kwargs)
        # Return decorated function
        return wrap

    def match_version(self, *args, **kwargs):
        """
        inline version for BaseScript.match
        """
        if not self.version:
            self.version = self.scripts.get_version()
        return self.compile_match_filter(*args, **kwargs)(
            self,
            self.version
        )

    def execute(self, **kwargs):
        """
        Default script behavior:
        Pass through _execute_chain and call appropriate handler
        """
        if self._execute_chain and not self.name.endswith(".get_version"):
            # Deprecated @match chain
            self.logger.info(
                "WARNING: Using deprecated @BaseScript.match() decorator. "
                "Consider porting to the new matcher API")
            # Get version information
            if not self.version:
                self.version = self.scripts.get_version()
            # Find and execute proper handler
            for f in self._execute_chain:
                if f._match(self, self.version):
                    return f(self, **kwargs)
                # Raise error
            raise self.NotSupportedError()
        else:
            # New SNMP/CLI API
            return self.call_method(
                cli_handler=self.execute_cli,
                snmp_handler=self.execute_snmp,
                **kwargs
            )

    def call_method(self, cli_handler=None, snmp_handler=None,
                    fallback_handler=None, **kwargs):
        """
        Call function depending on access_preference
        :param cli_handler: String or callable to call on CLI access method
        :param snmp_handler: String or callable to call on SNMP access method
        :param fallback_handler: String or callable to call if no access method matched
        :param kwargs:
        :return:
        """
        # Select proper handler
        access_preference = self.get_access_preference() + "*"
        for m in access_preference:
            # Select proper handler
            if m == "C":
                handler = cli_handler
            elif m == "S":
                if self.has_snmp():
                    handler = snmp_handler
                else:
                    self.logger.debug("SNMP is not enabled. Passing to next method")
                    continue
            elif m == "*":
                handler = fallback_handler
            else:
                raise self.NotSupportedError("Invalid access method '%s'" % m)
            # Resolve handler when necessary
            if isinstance(handler, six.string_types):
                handler = getattr(self, handler, None)
            if handler is None:
                self.logger.debug("No '%s' handler. Passing to next method" % m)
                continue
            # Call handler
            try:
                r = handler(**kwargs)
                if isinstance(r, PartialResult):
                    if self.partial_result:
                        self.partial_result.update(r.result)
                    else:
                        self.partial_result = r.result
                    self.logger.debug("Partial result: %r. Passing to next method", self.partial_result)
                else:
                    return r
            except self.snmp.TimeOutError:
                self.logger.info("SNMP timeout. Passing to next method")
                if access_preference == "S*":
                    self.logger.info("Last S method break by timeout.")
                    raise self.snmp.TimeOutError
            except NotImplementedError:
                self.logger.debug("Access method '%s' is not implemented. Passing to next method", m)
        raise self.NotSupportedError("Access preference '%s' is not supported" % access_preference[:-1])

    def execute_cli(self, **kwargs):
        """
        Process script using CLI
        :param kwargs:
        :return:
        """
        raise NotImplementedError("execute_cli() is not implemented")

    def execute_snmp(self, **kwargs):
        """
        Process script using SNMP
        :param kwargs:
        :return:
        """
        raise NotImplementedError("execute_snmp() is not implemented")

    def cleaned_config(self, config):
        """
        Clean up config from all unnecessary trash
        """
        return self.profile.cleaned_config(config)

    def strip_first_lines(self, text, lines=1):
        """
        Strip first *lines*
        """
        t = text.split("\n")
        if len(t) <= lines:
            return ""
        else:
            return "\n".join(t[lines:])

    def expand_rangelist(self, s):
        """
        Expand expressions like "1,2,5-7" to [1, 2, 5, 6, 7]
        """
        result = {}
        for x in s.split(","):
            x = x.strip()
            if x == "":
                continue
            if "-" in x:
                left, right = [int(y) for y in x.split("-")]
                if left > right:
                    x = right
                    right = left
                    left = x
                for i in range(left, right + 1):
                    result[i] = None
            else:
                result[int(x)] = None
        return sorted(result.keys())

    rx_detect_sep = re.compile("^(.*?)\d+$")

    def expand_interface_range(self, s):
        """
        Convert interface range expression to a list
        of interfaces
        "Gi 1/1-3,Gi 1/7" -> ["Gi 1/1", "Gi 1/2", "Gi 1/3", "Gi 1/7"]
        "1:1-3" -> ["1:1", "1:2", "1:3"]
        "1:1-1:3" -> ["1:1", "1:2", "1:3"]
        :param s: Comma-separated list
        :return:
        """
        r = set()
        for x in s.split(","):
            x = x.strip()
            if not x:
                continue
            if "-" in x:
                # Expand range
                f, t = [y.strip() for y in x.split("-")]
                # Detect common prefix
                match = self.rx_detect_sep.match(f)
                if not match:
                    raise ValueError(x)
                prefix = match.group(1)
                # Detect range boundaries
                start = int(f[len(prefix):])
                if is_int(t):
                    stop = int(t)  # Just integer
                else:
                    if not t.startswith(prefix):
                        raise ValueError(x)
                    stop = int(t[len(prefix):])  # Prefixed
                if start > stop:
                    raise ValueError(x)
                for i in range(start, stop + 1):
                    r.add(prefix + str(i))
            else:
                r.add(x)
        return sorted(r)

    def macs_to_ranges(self, macs):
        """
        Converts list of macs to rangea
        :param macs: Iterable yielding mac addresses
        :returns: [(from, to), ..]
        """
        r = []
        for m in sorted(MAC(x) for x in macs):
            if r:
                if r[-1][1].shift(1) == m:
                    # Expand last range
                    r[-1][1] = m
                else:
                    r += [[m, m]]
            else:
                r += [[m, m]]
        return [(str(x[0]), str(x[1])) for x in r]

    def hexstring_to_mac(self, s):
        """Convert a 6-octet string to MAC address"""
        return ":".join(["%02X" % ord(x) for x in s])

    @property
    def root(self):
        """Get root script"""
        if self.parent:
            return self.parent.root
        else:
            return self

    def get_cache(self, key1, key2):
        """Get cached result or raise KeyError"""
        s = self.root
        return s.call_cache[repr(key1)][repr(key2)]

    def set_cache(self, key1, key2, value):
        """Set cached result"""
        key1 = repr(key1)
        key2 = repr(key2)
        s = self.root
        if key1 not in s.call_cache:
            s.call_cache[key1] = {}
        s.call_cache[key1][key2] = value

    def configure(self):
        """Returns configuration context"""
        return ConfigurationContextManager(self)

    def cached(self):
        """
        Return cached context managed. All nested CLI and SNMP GET/GETNEXT
        calls will be cached.

        Usage:

        with self.cached():
            self.cli(".....)
            self.scripts.script()
        """
        return CacheContextManager(self)

    def enter_config(self):
        """Enter configuration mote"""
        if self.profile.command_enter_config:
            self.cli(self.profile.command_enter_config)

    def leave_config(self):
        """Leave configuration mode"""
        if self.profile.command_leave_config:
            self.cli(self.profile.command_leave_config)
            self.cli("")  # Guardian empty command to wait until configuration is finally written

    def save_config(self, immediately=False):
        """Save current config"""
        if immediately:
            if self.profile.command_save_config:
                self.cli(self.profile.command_save_config)
        else:
            self.schedule_to_save()

    def schedule_to_save(self):
        self.need_to_save = True
        if self.parent:
            self.parent.schedule_to_save()

    def set_motd(self, motd):
        self._motd = motd

    @property
    def motd(self):
        """
        Return message of the day
        """
        if self._motd:
            return self._motd
        else:
            return self.get_cli_stream().get_motd()

    def re_search(self, rx, s, flags=0):
        """
        Match s against regular expression rx using re.search
        Raise UnexpectedResultError if regular expression is not matched.
        Returns match object.
        rx can be string or compiled regular expression
        """
        if isinstance(rx, six.string_types):
            rx = re.compile(rx, flags)
        match = rx.search(s)
        if match is None:
            raise UnexpectedResultError()
        return match

    def re_match(self, rx, s, flags=0):
        """
        Match s against regular expression rx using re.match
        Raise UnexpectedResultError if regular expression is not matched.
        Returns match object.
        rx can be string or compiled regular expression
        """
        if isinstance(rx, six.string_types):
            rx = re.compile(rx, flags)
        match = rx.match(s)
        if match is None:
            raise UnexpectedResultError()
        return match

    _match_lines_cache = {}

    @classmethod
    def match_lines(cls, rx, s):
        k = id(rx)
        if k not in cls._match_lines_cache:
            _rx = [re.compile(line, re.IGNORECASE) for line in rx]
            cls._match_lines_cache[k] = _rx
        else:
            _rx = cls._match_lines_cache[k]
        ctx = {}
        idx = 0
        r = _rx[0]
        for line in s.splitlines():
            line = line.strip()
            match = r.search(line)
            if match:
                ctx.update(match.groupdict())
                idx += 1
                if idx == len(_rx):
                    return ctx
                r = _rx[idx]
        return None

    def find_re(self, iter, s):
        """
        Find first matching regular expression
        or raise Unexpected result error
        """
        for r in iter:
            if r.search(s):
                return r
        raise UnexpectedResultError()

    def hex_to_bin(self, s):
        """
        Convert hexadecimal string to boolean string.
        All non-hexadecimal characters are ignored
        :param s: Input string
        :return: Boolean string
        :rtype: str
        """
        return "".join(
            self.hexbin[c] for c in
            "".join("%02x" % ord(d) for d in s)
        )

    def push_prompt_pattern(self, pattern):
        self.get_cli_stream().push_prompt_pattern(pattern)

    def pop_prompt_pattern(self):
        self.get_cli_stream().pop_prompt_pattern()

    def has_oid(self, oid):
        """
        Check object responses to oid
        """
        try:
            return bool(self.snmp.get(oid))
        except self.snmp.TimeOutError:
            return False

    def get_timeout(self):
        return self.TIMEOUT

    def cli(self, cmd, command_submit=None, bulk_lines=None,
            list_re=None, cached=False, file=None, ignore_errors=False,
            nowait=False, obj_parser=None, cmd_next=None, cmd_stop=None):
        """
        Execute CLI command and return result. Initiate cli session
        when necessary
        :param cmd: CLI command to execute
        :param command_submit:
        :param bulk_lines:
        :param list_re:
        :param cached:
        :param file:
        :param ignore_errors:
        :param nowait:

        Execute CLI command and return a result.
        if list_re is None, return a string
        if list_re is regular expression object, return a list of dicts (group name -> value),
            one dict per matched line
        """
        def format_result(result):
            if list_re:
                x = []
                for l in result.splitlines():
                    match = list_re.match(l.strip())
                    if match:
                        x += [match.groupdict()]
                return x
            else:
                return result

        if file:
            with open(file) as f:
                return format_result(f.read())
        if cached:
            r = self.root.cli_cache.get(cmd)
            if r is not None:
                self.logger.debug("Use cached result")
                return format_result(r)
        command_submit = command_submit or self.profile.command_submit
        stream = self.get_cli_stream()
        r = stream.execute(cmd + command_submit, obj_parser=obj_parser,
                           cmd_next=cmd_next, cmd_stop=cmd_stop,
                           ignore_errors=ignore_errors)
        if isinstance(r, six.string_types):
            # Check for syntax errors
            if not ignore_errors:
                # Then check for operation error
                if (self.profile.rx_pattern_operation_error and
                        self.profile.rx_pattern_operation_error.search(r)):
                    raise self.CLIOperationError(r)
            # Echo cancelation
            if r[:4096].lstrip().startswith(cmd):
                r = r.lstrip()
                if r.startswith(cmd + "\n"):
                    # Remove first line
                    r = self.strip_first_lines(r.lstrip())
                else:
                    # Some switches, like ProCurve do not send \n after the echo
                    r = r[len(cmd):]
            # Store cli cache when necessary
            if cached:
                self.root.cli_cache[cmd] = r
        return format_result(r)

    def get_cli_stream(self):
        if self.parent:
            return self.root.get_cli_stream()
        if not self.cli_stream and self.session:
            # Try to get cached session's CLI
            with self.session_lock:
                self.cli_stream = self.session_cli.get(self.session)
                if self.cli_stream and self.cli_stream.is_closed:
                    self.cli_stream = None
                    del self.session_cli[self.session]
            if self.cli_stream:
                if self.to_reuse_cli_session():
                    self.logger.debug("Using cached session's CLI")
                    self.cli_stream.set_script(self)
                else:
                    self.logger.debug(
                        "Script cannot reuse existing CLI session, starting new one"
                    )
                    self.close_cli_stream()
        if not self.cli_stream:
            protocol = self.credentials.get("cli_protocol", "telnet")
            self.logger.debug("Open %s CLI", protocol)
            self.cli_stream = get_handler(
                self.cli_protocols[protocol]
            )(self, tos=self.tos)
            # Store to the sessions
            if self.session:
                with self.session_lock:
                    self.session_cli[self.session] = self.cli_stream
            self.cli_stream.setup_session()
            # Disable pager when nesessary
            # @todo: Move to CLI
            if self.to_disable_pager:
                self.logger.debug("Disable paging")
                self.to_disable_pager = False
                if isinstance(self.profile.command_disable_pager, six.string_types):
                    self.cli(
                        self.profile.command_disable_pager,
                        ignore_errors=True
                    )
                elif isinstance(self.profile.command_disable_pager, list):
                    for cmd in self.profile.command_disable_pager:
                        self.cli(cmd, ignore_errors=True)
                else:
                    raise UnexpectedResultError
        return self.cli_stream

    def close_cli_stream(self):
        if self.parent:
            return
        if self.cli_stream:
            if self.session and self.to_keep_cli_session():
                self.cli_stream.deferred_close(self.session_idle_timeout)
            else:
                self.cli_stream.shutdown_session()
                self.cli_stream.close()
            self.cli_stream = None

    def mml(self, cmd, **kwargs):
        """
        Execute MML command and return result. Initiate MML session when necessary
        :param cmd:
        :param kwargs:
        :return:
        """
        stream = self.get_mml_stream()
        r = stream.execute(cmd, **kwargs)
        return r

    def get_mml_stream(self):
        if self.parent:
            return self.root.get_mml_stream()
        if not self.mml_stream and self.session:
            # Try to get cached session's CLI
            with self.session_lock:
                self.mml_stream = self.session_mml.get(self.session)
                if self.mml_stream and self.mml_stream.is_closed:
                    self.mml_stream = None
                    del self.session_mml[self.session]
            if self.mml_stream:
                if self.to_reuse_cli_session():
                    self.logger.debug("Using cached session's MML")
                    self.mml_stream.set_script(self)
                else:
                    self.logger.debug(
                        "Script cannot reuse existing MML session, starting new one"
                    )
                    self.close_mml_stream()
        if not self.mml_stream:
            protocol = self.credentials.get("cli_protocol", "telnet")
            self.logger.debug("Open %s MML", protocol)
            self.mml_stream = get_handler(
                self.mml_protocols[protocol]
            )(self, tos=self.tos)
            # Store to the sessions
            if self.session:
                with self.session_lock:
                    self.session_mml[self.session] = self.mml_stream
        return self.mml_stream

    def close_mml_stream(self):
        if self.parent:
            return
        if self.mml_stream:
            if self.session and self.to_keep_cli_session():
                self.mml_stream.deferred_close(self.session_idle_timeout)
            else:
                self.mml_stream.close()
            self.cli_stream = None

    @classmethod
    def close_session(cls, session_id):
        """
        Explicit session closing
        :return:
        """
        with cls.session_lock:
            cli_stream = cls.session_cli.get(session_id)
            if cli_stream:
                del cls.session_cli[session_id]
            mml_stream = cls.session_mml.get(session_id)
            if mml_stream:
                del cls.session_mml[session_id]
        if cli_stream and not cli_stream.is_closed:
            cli_stream.shutdown_session()
            cli_stream.close()
        if mml_stream and not mml_stream.is_closed:
            mml_stream.shutdown_session()
            mml_stream.close()

    def get_access_preference(self):
        return self.credentials.get("access_preference",
                                    self.DEFAULT_ACCESS_PREFERENCE)

    def has_cli_access(self):
        return "C" in self.get_access_preference()

    def has_snmp_access(self):
        return "S" in self.get_access_preference() and self.has_snmp()

    def has_cli_only_access(self):
        return self.has_cli_access() and not self.has_snmp_access()

    def has_snmp_only_access(self):
        return not self.has_cli_access() and self.has_snmp_access()

    def has_snmp(self):
        """
        Check whether equipment has SNMP enabled
        """
        if self.has_capability("SNMP", allow_zero=True):
            # If having SNMP caps - check it and credential
            return bool(self.credentials.get("snmp_ro")) and self.has_capability("SNMP")
        else:
            # if SNMP caps not exist check credential
            return bool(self.credentials.get("snmp_ro"))

    def has_snmp_v1(self):
        return self.has_capability("SNMP | v1")

    def has_snmp_v2c(self):
        return self.has_capability("SNMP | v2c")

    def has_snmp_v3(self):
        return self.has_capability("SNMP | v3")

    def has_snmp_bulk(self):
        """
        Check whether equipment supports SNMP BULK
        """
        return self.has_capability("SNMP | Bulk")

    def has_capability(self, capability, allow_zero=False):
        """
        Check whether equipment supports capability
        """
        if allow_zero:
            return self.capabilities.get(capability) is not None
        else:
            return bool(self.capabilities.get(capability))

    def ignored_exceptions(self, iterable):
        """
        Context manager to silently ignore specified exceptions
        """
        return IgnoredExceptionsContextManager(iterable)

    def iter_pairs(self, g, offset=0):
        """
        Convert iterable g to a pairs
        i.e.
        [1, 2, 3, 4] -> [(1, 2), (3, 4)]
        :param g: Iterable
        :param offset: Skip first recirds
        :return:
        """
        g = iter(g)
        if offset:
            for _ in range(offset):
                next(g)
        return itertools.izip(g, g)

    def to_reuse_cli_session(self):
        return self.reuse_cli_session

    def to_keep_cli_session(self):
        return self.keep_cli_session

    def start_tracking(self):
        self.logger.debug("Start tracking")
        self.to_track = True

    def stop_tracking(self):
        self.logger.debug("Stop tracking")
        self.to_track = False
        self.cli_tracked_data = []

    def push_cli_tracking(self, r, state):
        if state == "prompt":
            self.cli_tracked_data += [r]
        elif state in self.cli_fsm_tracked_data:
            self.cli_fsm_tracked_data[state] += [r]
        else:
            self.cli_fsm_tracked_data[state] = [r]

    def push_snmp_tracking(self, oid, tlv):
        self.logger.debug("PUSH SNMP %s: %r", oid, tlv)

    def pop_cli_tracking(self):
        self.logger.debug("Collecting %d tracked CLI items", len(self.cli_tracked_data))
        r = self.cli_tracked_data
        self.cli_tracked_data = []
        return r

    def iter_cli_fsm_tracking(self):
        for state in self.cli_fsm_tracked_data:
            yield state, self.cli_fsm_tracked_data[state]

    def request_beef(self):
        """
        Download and return beef
        :return:
        """
        if not hasattr(self, "_beef"):
            self.logger.debug("Requesting beef")
            beef_storage_url = self.credentials.get("beef_storage_url")
            beef_path = self.credentials.get("beef_path")
            if not beef_storage_url:
                self.logger.debug("No storage URL")
                self._beef = None
                return None
            if not beef_path:
                self.logger.debug("No beef path")
                self._beef = None
                return None
            from .beef import Beef
            beef = Beef.load(beef_storage_url, beef_path)
            self._beef = beef
        return self._beef

    @property
    def is_beefed(self):
        return self.credentials.get("cli_protocol") == "beef"


class ScriptsHub(object):
    """
    Object representing Script.scripts structure.
    Returns initialized child script which can be used ans callable
    """
    class _CallWrapper(object):
        def __init__(self, script_class, parent):
            self.parent = parent
            self.script_class = script_class

        def __call__(self, **kwargs):
            return self.script_class(
                parent=self.parent,
                service=self.parent.service,
                args=kwargs,
                credentials=self.parent.credentials,
                capabilities=self.parent.capabilities,
                version=self.parent.version,
                timeout=self.parent.timeout
            ).run()

    def __init__(self, script):
        self._script = script

    def __getattr__(self, item):
        if item.startswith("_"):
            return self.__dict__[item]
        else:
            from .loader import loader as script_loader

            sc = script_loader.get_script(
                "%s.%s" % (self._script.profile.name, item)
            )
            if sc:
                return self._CallWrapper(sc, self._script)
            else:
                raise AttributeError(item)

    def __contains__(self, item):
        """
        Check object has script name
        """
        from .loader import loader as script_loader
        if "." not in item:
            # Normalize to full name
            item = "%s.%s" % (self._script.profile.name, item)
        return script_loader.has_script(item)


class PartialResult(object):
    __slots__ = ["result"]

    def __int__(self, **kwargs):
        self.result = kwargs<|MERGE_RESOLUTION|>--- conflicted
+++ resolved
@@ -143,15 +143,7 @@
         self.start_time = None
         self.args = self.clean_input(args or {})
         self.cli_stream = None
-<<<<<<< HEAD
         self.mml_stream = None
-        if collect_beef:
-            self.beef = Beef(script=self.name)
-            self.logger.info("Collecting beef %s", self.beef.uuid)
-        else:
-            self.beef = None
-=======
->>>>>>> 6d4699c8
         if self.parent:
             self.snmp = self.root.snmp
         elif self.is_beefed:
