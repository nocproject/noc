--- conflicted
+++ resolved
@@ -489,18 +489,19 @@
     def get_register_tags(self):
         tags = []
         if config.features.traefik:
-            tags += [
-                "traefik.tags=backend",
-                "traefik.backend=%s" % self.traefik_backend,
-                "traefik.frontend.rule=%s" % self.traefik_frontend_rule,
-                "traefik.backend.load-balancing=wrr"
-            ]
-            weight = self.get_backend_weight()
-            if weight:
-                tags += ["traefik.backend.weight=%s" % weight]
-            limit = self.get_backend_limit()
-            if limit:
-                tags += ["traefik.backend.maxconn.amount=%s" % limit]
+            if self.traefik_backend and self.traefik_frontend_rule:
+                tags += [
+                    "traefik.tags=backend",
+                    "traefik.backend=%s" % self.traefik_backend,
+                    "traefik.frontend.rule=%s" % self.traefik_frontend_rule,
+                    "traefik.backend.load-balancing=wrr"
+                ]
+                weight = self.get_backend_weight()
+                if weight:
+                    tags += ["traefik.backend.weight=%s" % weight]
+                limit = self.get_backend_limit()
+                if limit:
+                    tags += ["traefik.backend.maxconn.amount=%s" % limit]
         return tags
 
     @tornado.gen.coroutine
@@ -718,31 +719,17 @@
 
     @tornado.gen.coroutine
     def send_metrics(self):
+        # Inject spans
+        spans = get_spans()
+        if spans:
+            self.register_metrics(SPAN_FIELDS, spans)
+        #
         if not self._metrics:
             return
         w = self.get_nsq_writer()
         with self.metrics_lock:
-<<<<<<< HEAD
             data = self._metrics
             self._metrics = defaultdict(list)
-=======
-            w.pub("metrics", "\n".join(self._metrics))
-            self._metrics = []
-
-    @tornado.gen.coroutine
-    def send_ch_metrics(self):
-        # Inject spans
-        spans = get_spans()
-        if spans:
-            self.register_ch_metrics(SPAN_FIELDS, spans)
-        #
-        if not self._ch_metrics:
-            return
-        w = self.get_nsq_writer()
-        with self.metrics_lock:
-            data = self._ch_metrics
-            self._ch_metrics = defaultdict(list)
->>>>>>> 6cd644f0
         for fields in data:
             to_send = data[fields]
             while to_send:
