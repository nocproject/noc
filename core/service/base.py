# -*- coding: utf-8 -*-
# ----------------------------------------------------------------------
# Base service
# ----------------------------------------------------------------------
# Copyright (C) 2007-2017 The NOC Project
# See LICENSE for details
# ----------------------------------------------------------------------

# Python modules
import time
import os
import sys
import logging
import signal
import uuid
import argparse
import functools
import socket
from collections import defaultdict
# Third-party modules
import tornado.ioloop
import tornado.gen
import tornado.web
import tornado.netutil
import tornado.httpserver
import tornado.httpclient
import setproctitle
import nsq
import ujson
import threading
# NOC modules
import noc.core.service.httpclient  # Use curl
from noc.config import config
from noc.core.debug import excepthook, error_report
from .api import APIRequestHandler
from .doc import DocRequestHandler
from .mon import MonRequestHandler
from .health import HealthRequestHandler
from .sdl import SDLRequestHandler
from .rpc import RPCProxy
from .ctl import CtlAPI
from .loader import set_service
from noc.core.perf import metrics, apply_metrics
from noc.core.dcs.loader import get_dcs, DEFAULT_DCS
from noc.core.threadpool import ThreadPoolExecutor


class Service(object):
    """
    Basic service implementation.

    * on_change_<var> - subscribed to changes of config variable <var>
    """
    # Service name
    name = None
    # Format string to set process name
    # config variables can be expanded as %(name)s
    process_name = "noc-%(name).10s"
    # Leader lock name
    # Only one active instace per leader lock can be active
    # at given moment
    # Config variables can be expanded as %(varname)s
    leader_lock_name = None

    # Leader group name
    # Only one service in leader group can be running at a time
    # Config variables can be expanded as %(varname)s
    # @todo: Deprecated, must be removed
    leader_group_name = None
    # Pooled service are used to distribute load between services.
    # Pool name set in NOC_POOL parameter or --pool option.
    # May be used in conjunction with leader_group_name
    # to allow only one instance of services per node or datacenter
    pooled = False

    # Run NSQ writer on service startup
    require_nsq_writer = False
    # List of API instances
    api = []
    # Request handler class
    api_request_handler = APIRequestHandler
    # Initialize gettext and process *language* configuration
    use_translation = False
    # Initialize jinja2 templating engine
    use_jinja = False
    # Register traefik backend if not None
    traefik_backend = None
    # Traefik frontend rule
    # i.e. PathPrefix:/api/<name>
    traefik_frontend_rule = None

    LOG_FORMAT = "%(asctime)s [%(name)s] %(message)s"

    LOG_LEVELS = {
        "critical": logging.CRITICAL,
        "error": logging.ERROR,
        "warning": logging.WARNING,
        "info": logging.INFO,
        "debug": logging.DEBUG
    }

    NSQ_PUB_RETRY_DELAY = 0.1
    CH_CHUNK_SIZE = 4000

    class RegistrationError(Exception):
        pass

    def __init__(self):
        set_service(self)
        sys.excepthook = excepthook
        # Monkeypatch error reporting
        tornado.ioloop.IOLoop.handle_callback_exception = self.handle_callback_exception
        self.ioloop = None
        self.logger = None
        self.config = None
        self.service_id = str(uuid.uuid4())
        self.perf_metrics = metrics
        self.executors = {}
        self.start_time = time.time()
        self.pid = os.getpid()
        self.nsq_readers = {}  # handler -> Reader
        self.nsq_writer = None
        self._metrics = []
        self._ch_metrics = defaultdict(list)
        self.metrics_lock = threading.Lock()
        self.metrics_callback = None
        self.ch_metrics_callback = None
        self.dcs = None
        # Effective address and port
        self.server = None
        self.address = None
        self.port = None
        self.is_active = False
        self.close_callbacks = []
        # Can be initialized in subclasses
        self.scheduler = None

    def create_parser(self):
        """
        Return argument parser
        """
        return argparse.ArgumentParser()

    def add_arguments(self, parser):
        """
        Apply additional parser arguments
        """
        parser.add_argument(
            "--env",
            action="store",
            dest="env",
            default=os.environ.get("NOC_ENV", ""),
            help="NOC environment name"
        )
        parser.add_argument(
            "--dc",
            action="store",
            dest="dc",
            default=os.environ.get("NOC_DC", ""),
            help="NOC datacenter name"
        )
        parser.add_argument(
            "--node",
            action="store",
            dest="node",
            default=os.environ.get("NOC_NODE", ""),
            help="NOC node name"
        )
        parser.add_argument(
            "--loglevel",
            action="store",
            choices=list(self.LOG_LEVELS),
            dest="loglevel",
            default=os.environ.get("NOC_LOGLEVEL", "info"),
            help="Logging level"
        )
        parser.add_argument(
            "--instance",
            action="store",
            dest="instance",
            type=int,
            default=0,
            help="Instance number"
        )
        parser.add_argument(
            "--numprocs",
            action="store",
            dest="numprocs",
            type=int,
            default=os.environ.get("NOC_NUMPROCS", "1"),
            help="Total instances"
        )
        parser.add_argument(
            "--debug",
            action="store_true",
            dest="debug",
            default=False,
            help="Dump additional debugging info"
        )
        parser.add_argument(
            "--config",
            action="store",
            dest="config",
            default=os.environ.get("NOC_CONFIG", "etc/noc.yml"),
            help="Configuration path"
        )
        parser.add_argument(
            "--dcs",
            action="store",
            dest="dcs",
            default=DEFAULT_DCS,
            help="Distributed Coordinated Storage URL"
        )
        if self.pooled:
            parser.add_argument(
                "--pool",
                action="store",
                dest="pool",
                default=os.environ.get("NOC_POOL", ""),
                help="NOC pool name"
            )

    def handle_callback_exception(self, callback):
        sys.stdout.write("Exception in callback %r\n" % callback)
        error_report()

    @classmethod
    def die(cls, msg):
        """
        Dump message to stdout and terminate process with error code
        """
        sys.stdout.write(str(msg) + "\n")
        sys.stdout.flush()
        sys.exit(1)

    def setup_logging(self, loglevel=None):
        """
        Create new or setup existing logger
        """
        if not loglevel:
            loglevel = config.loglevel
        logger = logging.getLogger()
        if len(logger.handlers):
            # Logger is already initialized
            fmt = logging.Formatter(self.LOG_FORMAT, None)
            for h in logging.root.handlers:
                if isinstance(h, logging.StreamHandler):
                    h.stream = sys.stdout
                h.setFormatter(fmt)
            logging.root.setLevel(self.LOG_LEVELS[loglevel])
        else:
            # Initialize logger
            logging.basicConfig(
                stream=sys.stdout,
                format=self.LOG_FORMAT,
                level=self.LOG_LEVELS[loglevel]
            )
        self.logger = logging.getLogger(self.name)
        logging.captureWarnings(True)

    def setup_translation(self):
        from noc.core.translation import set_translation, ugettext

        set_translation(self.name, config.language)
        if self.use_jinja:
            from jinja2.defaults import DEFAULT_NAMESPACE
            if "_" not in DEFAULT_NAMESPACE:
                DEFAULT_NAMESPACE["_"] = ugettext

    def on_change_loglevel(self, old_value, new_value):
        if new_value not in self.LOG_LEVELS:
            self.logger.error("Invalid loglevel '%s'. Ignoring", new_value)
            return
        self.logger.warn("Changing loglevel to %s", new_value)
        logging.getLogger().setLevel(self.LOG_LEVELS[new_value])

    def log_separator(self, symbol="*", length=72):
        """
        Log a separator string to visually split log
        """
        self.logger.warn(symbol * length)

    def setup_signal_handlers(self):
        """
        Set up signal handlers
        """
        signal.signal(signal.SIGTERM, self.on_SIGTERM)
        signal.signal(signal.SIGHUP, self.on_SIGHUP)

    def set_proc_title(self):
        """
        Set process title
        """
        vars = {
            "name": self.name,
            "instance": self.config.instance or "",
            "pool": self.config.pool or ""
        }
        vars.update(self.config._conf)
        title = self.process_name % vars
        self.logger.debug("Setting process title to: %s", title)
        setproctitle.setproctitle(title)

    def start(self):
        """
        Run main server loop
        """
        parser = self.create_parser()
        self.add_arguments(parser)
        options = parser.parse_args(sys.argv[1:])
        cmd_options = vars(options)
        args = cmd_options.pop("args", ())
        # Bootstrap logging with --loglevel
        self.setup_logging(cmd_options["loglevel"])
        self.log_separator()
        # Setup title
        self.set_proc_title()
        # Setup signal handlers
        self.setup_signal_handlers()
        # Starting IOLoop
        self.is_active = True
        if self.pooled:
            self.logger.warn(
                "Running service %s (pool: %s)",
                self.name, config.pool
            )
        else:
            self.logger.warn(
                "Running service %s", self.name
            )
        try:
            if os.environ.get("NOC_LIBUV"):
                from tornaduv import UVLoop
                self.logger.warn("Using libuv")
                tornado.ioloop.IOLoop.configure(UVLoop)
            self.ioloop = tornado.ioloop.IOLoop.instance()
            # Initialize DCS
            self.dcs = get_dcs(cmd_options["dcs"])
            # Activate service
            self.logger.warn("Activating service")
            self.activate()
            self.logger.warn("Starting IOLoop")
            self.ioloop.start()
        except KeyboardInterrupt:
            self.logger.warn("Interrupted by Ctrl+C")
        except self.RegistrationError:
            self.logger.info("Registration failed")
        except Exception:
            error_report()
        finally:
            if self.ioloop:
                self.ioloop.add_callback(self.deactivate())
        for cb, args, kwargs in self.close_callbacks:
            cb(*args, **kwargs)
        self.logger.warn("Service %s has been terminated", self.name)

    def load_config(self):
        """
        Reload config
        """
        if self.use_translation:
            self.setup_translation()

    def stop(self):
        self.logger.warn("Stopping")
        self.ioloop.add_callback(self.deactivate)

    def on_SIGHUP(self, signo, frame):
        self.logger.warn("SIGHUP caught, rereading config")
        self.ioloop.add_callback(self.load_config)

    def on_SIGTERM(self, signo, frame):
        self.logger.warn("SIGTERM caught, Stopping")
        self.stop()

    def get_service_address(self):
        """
        Returns an (address, port) for HTTP service listener
        """
        if self.address and self.port:
            return self.address, self.port
<<<<<<< HEAD
        if config.listen:
            addr, port = config.listen.split(":")
=======
        if self.config.listen:
            addr, port = self.config.listen.split(":")
            port_tracker = self.config.instance
>>>>>>> f176173d
        else:
            addr, port = "auto", 0
            port_tracker = 0
        if addr == "auto":
            addr = os.environ.get("HOSTNAME", socket.gethostname())
            self.logger.info("Autodetecting address: auto -> %s", addr)
        addr = socket.gethostbyname(addr)
        port = int(port) + port_tracker
        return addr, port

    def update_service_address(self):
        """
        Update service address and port from tornado TCPServer
        :param server:
        :return:
        """
        for f in self.server._sockets:
            sock = self.server._sockets[f]
            self.address, self.port = sock.getsockname()
            break

    def get_handlers(self):
        """
        Returns a list of additional handlers
        """
        return []

    def get_app_settings(self):
        """
        Returns tornado application settings
        """
        return {
            "template_path": os.getcwd(),
            "cookie_secret": "12345",
            "log_function": self.log_request
        }

    def activate(self):
        """
        Initialize services before run
        """
        handlers = [
            (r"^/mon/$", MonRequestHandler, {"service": self}),
            (r"^/health/$", HealthRequestHandler, {"service": self})
        ]
        api = [CtlAPI]
        if self.api:
            api += self.api
        addr, port = self.get_service_address()
        sdl = {}  # api -> [methods]
        # Collect and register exposed API
        for a in api:
            url = "^/api/%s/$" % a.name
            handlers += [(
                url,
                self.api_request_handler,
                {"service": self, "api_class": a}
            )]
            # Populate sdl
            sdl[a.name] = a.get_methods()
        if self.api:
            handlers += [
                ("^/api/%s/doc/$" % self.name, DocRequestHandler, {"service": self}),
                ("^/api/%s/sdl.js" % self.name, SDLRequestHandler, {"sdl": sdl})
            ]
        handlers += self.get_handlers()
        app = tornado.web.Application(handlers, **self.get_app_settings())
        self.server = tornado.httpserver.HTTPServer(
            app,
            xheaders=True,
            no_keep_alive=True
        )
        self.server.listen(port, addr)
        # Get effective address and port
        self.update_service_address()
        #
        self.logger.info("Running HTTP APIs at http://%s:%s/",
                         self.address, self.port)
        for a in api:
            self.logger.info(
                "Supported API: %s at http://%s:%s/api/%s/",
                a.name, self.address, self.port, a.name
            )
        #
        if self.require_nsq_writer:
            self.get_nsq_writer()
        self.ioloop.add_callback(self.on_register)

    @tornado.gen.coroutine
    def deactivate(self):
        if not self.is_active:
            raise tornado.gen.Return()
        self.is_active = False
        self.logger.info("Deactivating")
        # Shutdown API
        self.logger.info("Shopping API")
        self.server.stop()
        # Release registration
        if self.dcs:
            self.logger.info("Deregistration")
            yield self.dcs.deregister()
        # Shutdown schedulers
        if self.scheduler:
            try:
                self.logger.info("Shutting down scheduler")
                yield self.scheduler.shutdown()
            except tornado.gen.TimeoutError:
                self.logger.info(
                    "Timed out when shutting down scheduler")
        # Shutdown executors
        if self.executors:
            self.logger.info("Shutting down executors")
            for x in self.executors:
                try:
                    self.logger.info("Shutting down %s", x)
                    yield self.executors[x].shutdown()
                except tornado.gen.TimeoutError:
                    self.logger.info(
                        "Timed out when shutting down %s", x
                    )
        # Custom deactivation
        yield self.on_deactivate()
        # Finally stop ioloop
        self.dcs = None
        self.logger.info("Stopping IOLoop")
        self.ioloop.stop()
        m = {}
        apply_metrics(m)
        self.logger.info("Post-mortem metrics: %s", m)
        self.die()

    def get_register_tags(self):
        tags = []
        if self.traefik_backend and self.traefik_frontend_rule:
            tags += [
                "traefik.backend=%s" % self.traefik_backend,
                "traefik.frontend.rule=%s" % self.traefik_frontend_rule
            ]
            weight = self.get_backend_weight()
            if weight:
                tags += ["traefik.backend.weight=%s" % weight]
            limit = self.get_backend_limit()
            if limit:
                tags += ["traefik.backend.maxconn.amount=%s" % limit]
        return tags

    @tornado.gen.coroutine
    def on_register(self):
        addr, port = self.get_service_address()
        r = yield self.dcs.register(
            self.name, addr, port,
            pool=self.config.pool or None,
            lock=self.get_leader_lock_name(),
            tags=self.get_register_tags()
        )
        if r:
            # Finally call on_activate
            yield self.on_activate()
            self.logger.info("Service is active")
        else:
            raise self.RegistrationError()

    @tornado.gen.coroutine
    def on_activate(self):
        """
        Called when service activated
        """
        raise tornado.gen.Return()

    @tornado.gen.coroutine
    def acquire_slot(self):
        if self.pooled:
            name = "%s-%s" % (self.name, self.config.pool)
        else:
            name = self.name
        slot_number, total_slots = yield self.dcs.acquire_slot(
            name,
            self.config.global_n_instances
        )
        raise tornado.gen.Return((slot_number, total_slots))

    @tornado.gen.coroutine
    def on_deactivate(self):
        raise tornado.gen.Return()

    def open_rpc(self, name, pool=None, sync=False, hints=None):
        """
        Returns RPC proxy object.
        """
        if pool:
            svc = "%s-%s" % (name, pool)
        else:
            svc = name
        return RPCProxy(self, svc, sync=sync, hints=hints)

    def get_mon_status(self):
        return True

    def get_mon_data(self):
        """
        Returns monitoring data
        """
        r = {
            "status": self.get_mon_status(),
            "service": self.name,
            "instance": str(self.config.instance),
            "node": self.config.node,
            "dc": self.config.dc,
            "pid": self.pid,
            # Current process uptime
            "uptime": time.time() - self.start_time
        }
        if self.pooled:
            r["pool"] = self.config.pool
        if self.executors:
            for x in self.executors:
                self.executors[x].apply_metrics(r)
        apply_metrics(r)
        return r

    def iter_rpc_retry_timeout(self):
        """
        Yield timeout to wait after unsuccessful RPC connection
        """
        for t in self.config.rpc_retry_timeout.split(","):
            yield float(t)

    def subscribe(self, topic, channel, handler, raw=False, **kwargs):
        """
        Subscribe message to channel
        """
        def call_json_handler(message):
            self.perf_metrics[metric_in] += 1
            try:
                data = ujson.loads(message.body)
            except ValueError as e:
                self.perf_metrics[metric_decode_fail] += 1
                self.logger.debug("Cannot decode JSON message: %s", e)
                return True  # Broken message
            if isinstance(data, dict):
                r = handler(message, **data)
            else:
                r = handler(message, data)
            if r:
                self.perf_metrics[metric_processed] += 1
            elif message.is_async():
                message.on("finish", on_finish)
            else:
                self.perf_metrics[metric_deferred] += 1
            return r

        def call_raw_handler(message):
            self.perf_metrics[metric_in] += 1
            r = handler(message, message.body)
            if r:
                self.perf_metrics[metric_processed] += 1
            elif message.is_async():
                message.on("finish", on_finish)
            else:
                self.perf_metrics[metric_deferred] += 1
            return r

        def on_finish(*args, **kwargs):
            self.perf_metrics[metric_processed] += 1

        t = topic.replace(".", "_")
        metric_in = "nsq_msg_in_%s" % t
        metric_decode_fail = "nsq_msg_decode_fail_%s" % t
        metric_processed = "nsq_msg_processed_%s" % t
        metric_deferred = "nsq_msg_deferred_%s" % t
        lookupd = self.config.get_service("nsqlookupd")
        self.logger.info("Subscribing to %s/%s (lookupd: %s)",
                         topic, channel, ", ".join(lookupd))
        self.nsq_readers[handler] = nsq.Reader(
            message_handler=call_raw_handler if raw else call_json_handler,
            topic=topic,
            channel=channel,
            lookupd_http_addresses=lookupd,
            **kwargs
        )

    def get_nsq_writer(self):
        if not self.nsq_writer:
            self.logger.info("Opening NSQ Writer")
            self.nsq_writer = nsq.Writer(["127.0.0.1:4150"])
        return self.nsq_writer

    def pub(self, topic, data):
        """
        Publish message to topic
        """
        def finish_pub(conn, data):
            if isinstance(data, nsq.Error):
                self.logger.info(
                    "Failed to pub to topic '%s'. Retry",
                    topic
                )
                w.io_loop.call_later(
                    self.NSQ_PUB_RETRY_DELAY,
                    functools.partial(
                        w.pub, topic, msg, callback=finish_pub
                    )
                )

        w = self.get_nsq_writer()
        msg = ujson.dumps(data)
        w.pub(topic, msg, callback=finish_pub)

    def mpub(self, topic, messages):
        """
        Publish multiple messages to topic
        """
        def finish_pub(conn, data):
            if isinstance(data, nsq.Error):
                self.logger.info(
                    "Failed to mpub to topic '%s': %s. Retry",
                    topic, data
                )
                w.io_loop.call_later(
                    self.NSQ_PUB_RETRY_DELAY,
                    functools.partial(
                        w.mpub, topic, msg, callback=finish_pub
                    )
                )

        w = self.get_nsq_writer()
        msg = [ujson.dumps(m) for m in messages]
        w.mpub(topic, msg, callback=finish_pub)

    def get_executor(self, name):
        """
        Return or start named executor
        """
        executor = self.executors.get(name)
        if not executor:
            xt = "%s_threads" % name
            executor = ThreadPoolExecutor(self.config[xt], name=name)
            self.executors[name] = executor
        return executor

    def register_metrics(self, metrics):
        """
        Register metrics to send
        :param metric: List of strings
        """
        if not isinstance(metrics, (set, list)):
            metrics = [metrics]
        with self.metrics_lock:
            if not self.metrics_callback:
                self.metrics_callback = tornado.ioloop.PeriodicCallback(
                    self.send_metrics, 100, self.ioloop
                )
                self.metrics_callback.start()
            self._metrics += [str(x) for x in metrics]

    def register_ch_metrics(self, fields, metrics):
        """
        Register metrics to send (Clickhouse version)
        :param fields: String containing "<table>.<field1>...<fieldN>"
        :param metrics: list of tab-separated strings with values
        :return:
        """
        with self.metrics_lock:
            if not self.ch_metrics_callback:
                self.ch_metrics_callback = tornado.ioloop.PeriodicCallback(
                    self.send_ch_metrics, 250, self.ioloop
                )
                self.ch_metrics_callback.start()
                self._ch_metrics[fields] += metrics

    @tornado.gen.coroutine
    def send_metrics(self):
        if not self._metrics:
            return
        w = self.get_nsq_writer()
        with self.metrics_lock:
            w.pub("metrics", "\n".join(self._metrics))
            self._metrics = []

    @tornado.gen.coroutine
    def send_ch_metrics(self):
        if not self._ch_metrics:
            return
        w = self.get_nsq_writer()
        with self.metrics_lock:
            data = self._ch_metrics
            self._ch_metrics = defaultdict(list)
        for fields in data:
            to_send = data[fields]
            while to_send:
                chunk, to_send = to_send[:self.CH_CHUNK_SIZE], to_send[self.CH_CHUNK_SIZE:]
                w.pub("chwriter", "%s\n%s\n" % (
                    fields, "\n".join(chunk)))

    def log_request(self, handler):
        """
        Custom HTTP Log request handler
        :param handler:
        :return:
        """
        status = handler.get_status()
        method = handler.request.method
        uri = handler.request.uri
        remote_ip = handler.request.remote_ip
        if status == 200 and uri == "/mon/" and method == "GET":
            self.logger.debug("Monitoring request (%s)", remote_ip)
            self.perf_metrics["mon_requests"] += 1
        elif status == 200 and uri == "/health/" and method == "GET":
            pass
        else:
            self.logger.info(
                "%s %s (%s) %.2fms",
                method, uri, remote_ip,
                1000.0 * handler.request.request_time()
            )
            self.perf_metrics["http_requests"] += 1
            self.perf_metrics["http_requests_%s" % method.lower()] += 1
            self.perf_metrics["http_response_%s" % status] += 1

    def get_leader_lock_name(self):
        if self.leader_lock_name:
            return self.leader_lock_name % self.config
        else:
            return None

    def add_close_callback(self, cb, *args, **kwargs):
        self.close_callbacks += [(cb, args, kwargs)]

    def get_backend_weight(self):
        """
        Return backend weight for weighted load balancers
        (i.e. traefik).
        Return None for default weight
        :return:
        """
        return None

    def get_backend_limit(self):
        """
        Return backend connection limit for load balancers
        (i.e. traefik)
        Return None for no limits
        :return:
        """
        return None<|MERGE_RESOLUTION|>--- conflicted
+++ resolved
@@ -379,14 +379,9 @@
         """
         if self.address and self.port:
             return self.address, self.port
-<<<<<<< HEAD
-        if config.listen:
-            addr, port = config.listen.split(":")
-=======
         if self.config.listen:
             addr, port = self.config.listen.split(":")
             port_tracker = self.config.instance
->>>>>>> f176173d
         else:
             addr, port = "auto", 0
             port_tracker = 0
