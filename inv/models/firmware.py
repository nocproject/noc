--- conflicted
+++ resolved
@@ -35,9 +35,8 @@
 ])
 class Firmware(Document):
     meta = {
-<<<<<<< HEAD
         "collection": "noc.firmwares",
-        "allow_inheritance": False,
+        "strict": False,
         "json_collection": "inv.firmwares",
         "json_depends_on": [
             "sa.profile"
@@ -49,10 +48,6 @@
                 "unique": True
             }
         ]
-=======
-        "collection": "noc.firmware",
-        "strict": False,
->>>>>>> f7bfa7ec
     }
     # Global ID
     uuid = UUIDField(binary=True)
