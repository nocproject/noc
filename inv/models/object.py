--- conflicted
+++ resolved
@@ -367,17 +367,11 @@
 
     def get_data(self, interface: str, key: str, scope: Optional[str] = None) -> Any:
         attr = ModelInterface.get_interface_attr(interface, key)
-<<<<<<< HEAD
-=======
         if attr.is_const:
             # Lookup model
             v = self.model.get_data(interface, key)
             if v is not None:
                 return v
-<<<<<<< HEAD
->>>>>>> 46b55c03e0 (Update)
-=======
->>>>>>> 46b55c03
         for item in self.data:
             if item.interface == interface and item.attr == key:
                 if not scope or item.scope == scope:
