# -*- coding: utf-8 -*-
# ---------------------------------------------------------------------
# ObjectModel model
# ---------------------------------------------------------------------
# Copyright (C) 2007-2018 The NOC Project
# See LICENSE for details
# ---------------------------------------------------------------------

# Python modules
from __future__ import absolute_import
import datetime
import operator
from threading import Lock
# Third-party modules
from mongoengine.document import Document
from mongoengine.fields import (StringField, DictField, ObjectIdField,
                                ListField, PointField, ReferenceField,
                                LongField)
from mongoengine import signals
import cachetools
import six
# NOC modules
from noc.gis.models.layer import Layer
from noc.lib.nosql import PlainReferenceField
from noc.lib.utils import deep_merge
from noc.core.middleware.tls import get_user
from noc.core.gridvcs.manager import GridVCSField
from noc.core.defer import call_later
from noc.core.model.decorator import on_save, on_delete_check
from noc.core.bi.decorator import bi_sync
from .connectiontype import ConnectionType
from .objectmodel import ObjectModel
from .modelinterface import ModelInterface
from .objectlog import ObjectLog
from .error import ConnectionError, ModelDataError

id_lock = Lock()


@bi_sync
@on_save
@on_delete_check(check=[
    ("sa.ManagedObject", "container")
])
class Object(Document):
    """
    Inventory object
    """
    meta = {
        "collection": "noc.objects",
        "strict": False,
        "auto_create_index": False,
        "indexes": [
            "data",
            "container",
            ("name", "container"),
            ("model", "data.asset.serial"),
            "data.management.managed_object"
        ]
    }

    name = StringField()
    model = PlainReferenceField(ObjectModel)
    data = DictField()
    container = ObjectIdField(required=False)
    comment = GridVCSField("object_comment")
    # Map
    layer = ReferenceField(Layer)
    point = PointField(auto_index=True)
    #
    tags = ListField(StringField())
    # Object id in BI
    bi_id = LongField(unique=True)

    _id_cache = cachetools.TTLCache(maxsize=1000, ttl=60)
    _bi_id_cache = cachetools.TTLCache(maxsize=1000, ttl=60)
    _path_cache = cachetools.TTLCache(maxsize=1000, ttl=60)

    REBUILD_CONNECTIONS = [
        "links",
        "conduits"
    ]

    def __unicode__(self):
        return unicode(self.name or self.id)

    @classmethod
    @cachetools.cachedmethod(operator.attrgetter("_id_cache"), lock=lambda _: id_lock)
    def get_by_id(cls, id):
        return Object.objects.filter(id=id).first()

    @classmethod
    @cachetools.cachedmethod(operator.attrgetter("_bi_id_cache"), lock=lambda _: id_lock)
    def get_by_bi_id(cls, id):
        return Object.objects.filter(bi_id=id).first()

    def clean(self):
        self.set_point()

    def set_point(self):
        from noc.gis.map import map

        self.layer = None
        self.point = None
        geo = self.data.get("geopoint")
        if not geo:
            return
        layer_code = self.model.get_data("geopoint", "layer")
        if not layer_code:
            return
        layer = Layer.get_by_code(layer_code)
        if not layer:
            return
        x = geo.get("x")
        y = geo.get("y")
        srid = geo.get("srid")
        if x and y:
            self.layer = layer
            self.point = map.get_db_point(x, y, srid=srid)

    def on_save(self):
        def get_coordless_objects(o):
            r = set([str(o.id)])
            for co in Object.objects.filter(container=o.id):
                g = co.data.get("geopoint")
                if g and g.get("x") and g.get("y"):
                    continue
                else:
                    r |= get_coordless_objects(co)
            return r

        geo = self.data.get("geopoint")
        if geo and geo.get("x") and geo.get("y"):
            # Rebuild connection layers
            for ct in self.REBUILD_CONNECTIONS:
                for c, _, _ in self.get_genderless_connections(ct):
                    c.save()  #
            # Update nested objects
            from noc.sa.models.managedobject import ManagedObject
            mos = get_coordless_objects(self)
            if mos:
                ManagedObject.objects.filter(
                    container__in=mos
                ).update(
                    x=geo.get("x"),
                    y=geo.get("y"),
                    default_zoom=self.layer.default_zoom
                )

    @cachetools.cachedmethod(operator.attrgetter("_path_cache"), lock=lambda _: id_lock)
    def get_path(self):
        """
        Returns list of parent segment ids
        :return:
        """
        if self.container:
            c = Object.get_by_id(self.container)
            if c:
                return c.get_path() + [self.id]
        return [self.id]

    def get_data(self, interface, key):
        attr = ModelInterface.get_interface_attr(interface, key)
        if attr.is_const:
            # Lookup model
            return self.model.get_data(interface, key)
        else:
            v = self.data.get(interface, {})
            return v.get(key)

    def set_data(self, interface, key, value):
        attr = ModelInterface.get_interface_attr(interface, key)
        if attr.is_const:
            raise ModelDataError("Cannot set read-only value")
        value = attr._clean(value)
        # @todo: Check interface restrictions
        if interface not in self.data:
            self.data[interface] = {}
        self.data[interface][key] = value

    def reset_data(self, interface, key):
        attr = ModelInterface.get_interface_attr(interface, key)
        if attr.is_const:
            raise ModelDataError("Cannot reset read-only value")
        if interface in self.data and key in self.data[interface]:
            del self.data[interface][key]

    def has_connection(self, name):
        return self.model.has_connection(name)

    def get_p2p_connection(self, name):
        """
        Get neighbor for p2p connection (s and mf types)
        Returns connection, remote object, remote connection or
        None, None, None
        """
        c = ObjectConnection.objects.filter(
            __raw__={
                "connection": {
                    "$elemMatch": {
                        "object": self.id,
                        "name": name
                    }
                }
            }
        ).first()
        if c:
            for x in c.connection:
                if x.object.id != self.id:
                    return c, x.object, x.name
        # Strange things happen
        return None, None, None

    def get_genderless_connections(self, name):
        r = []
        for c in ObjectConnection.objects.filter(
            __raw__={
                "connection": {
                    "$elemMatch": {
                        "object": self.id,
                        "name": name
                    }
                }
            }
        ):
            for x in c.connection:
                if x.object.id != self.id:
                    r += [[c, x.object, x.name]]
        return r

    def disconnect_p2p(self, name):
        """
        Remove connection *name*
        """
        c = self.get_p2p_connection(name)[0]
        if c:
            self.log(u"'%s' disconnected" % name,
                     system="CORE", op="DISCONNECT")
            c.delete()

    def connect_p2p(self, name, remote_object, remote_name, data,
                    reconnect=False):
        lc = self.model.get_model_connection(name)
        if lc is None:
            raise ConnectionError("Local connection not found: %s" % name)
        name = lc.name
        rc = remote_object.model.get_model_connection(remote_name)
        if rc is None:
            raise ConnectionError("Remote connection not found: %s" % remote_name)
        remote_name = rc.name
        # Check genders are compatible
        r_gender = ConnectionType.OPPOSITE_GENDER[rc.gender]
        if lc.gender != r_gender:
            raise ConnectionError("Incompatible genders: %s - %s" % (
                lc.gender, rc.gender
            ))
        # Check directions are compatible
        if ((lc.direction == "i" and rc.direction != "o") or
                (lc.direction == "o" and rc.direction != "i") or
                (lc.direction == "s" and rc.direction != "s")):
            raise ConnectionError("Incompatible directions: %s - %s" % (
                lc.direction, rc.direction))
        # Check types are compatible
        c_types = lc.type.get_compatible_types(lc.gender)
        if rc.type.id not in c_types:
            raise ConnectionError("Incompatible connection types: %s - %s" % (
                lc.type.name, rc.type.name
            ))
        # Check existing connecitons
        if lc.type.genders in ("s", "m", "f", "mf"):
            ec, r_object, r_name = self.get_p2p_connection(name)
            if ec is not None:
                # Connection exists
                if reconnect:
                    if r_object.id == remote_object.id and r_name == remote_name:
                        # Same connection exists
                        n_data = deep_merge(ec.data, data)
                        if n_data != ec.data:
                            # Update data
                            ec.data = n_data
                            ec.save()
                        return
                    self.disconnect_p2p(name)
                else:
                    raise ConnectionError("Already connected")
        # Create connection
        c = ObjectConnection(
            connection=[
                ObjectConnectionItem(object=self, name=name),
                ObjectConnectionItem(object=remote_object,
                                     name=remote_name)
            ],
            data=data
        ).save()
        self.log(u"%s:%s -> %s:%s" % (self, name, remote_object, remote_name),
                 system="CORE", op="CONNECT")
        # Disconnect from container on o-connection
        if lc.direction == "o" and self.container:
            self.log(u"Remove from %s" % self.container,
                     system="CORE", op="REMOVE")
            self.container = None
            self.save()
        return c

    def connect_genderless(self, name, remote_object, remote_name,
                           data=None, type=None, layer=None):
        """
        Connect two genderless connections
        """
        lc = self.model.get_model_connection(name)
        if lc is None:
            raise ConnectionError("Local connection not found: %s" % name)
        name = lc.name
        rc = remote_object.model.get_model_connection(remote_name)
        if rc is None:
            raise ConnectionError("Remote connection not found: %s" % remote_name)
        remote_name = rc.name
        if lc.gender != "s":
            raise ConnectionError("Local connection '%s' must be genderless" % name)
        if rc.gender != "s":
            raise ConnectionError("Remote connection '%s' must be genderless" % remote_name)
        # Check for connection
        for c, ro, rname in self.get_genderless_connections(name):
            if ro.id == remote_object.id and rname == remote_name:
                c.data = data or {}
                c.save()
                return
        # Normalize layer
        if layer and isinstance(layer, six.string_types):
            layer = Layer.get_by_code(layer)
        # Create connection
        ObjectConnection(
            connection=[
                ObjectConnectionItem(object=self, name=name),
                ObjectConnectionItem(object=remote_object,
                                     name=remote_name)
            ],
            data=data or {},
            type=type or None,
            layer=layer
        ).save()
        self.log(u"%s:%s -> %s:%s" % (self, name, remote_object, remote_name),
                 system="CORE", op="CONNECT")

    def put_into(self, container):
        """
        Put object into container
        """
        if not container.get_data("container", "container"):
            raise ValueError("Must be put into container")
        # Disconnect all o-connections
        for c in self.model.connections:
            if c.direction == "o":
                c, _, _ = self.get_p2p_connection(c.name)
                if c:
                    self.disconnect_p2p(c.name)
        # Connect to parent
        self.container = container.id
        # Reset previous rack position
        if self.data.get("rackmount"):
            for k in ("position", "side", "shift"):
                if k in self.data["rackmount"]:
                    del self.data["rackmount"][k]
        self.save()
        self.log(
            "Insert into %s" % container,
            system="CORE", op="INSERT")

    def get_content(self):
        """
        Returns all items directly put into container
        """
        return Object.objects.filter(container=self.id)

    def get_local_name_path(self):
        for _, ro, rn in self.get_outer_connections():
            return ro.get_local_name_path() + [rn]
        return []

    def get_name_path(self):
        """
        Return list of container names
        """
        c = self.container
        if c is None:
            for _, ro, rn in self.get_outer_connections():
                return ro.get_name_path() + [rn]
            return [unicode(self)]
        np = [unicode(self)]
        while c:
            o = Object.objects.filter(id=c).first()
            if o:
                np = [unicode(o)] + np
                c = o.container
            else:
                break
        return np[1:]

    def log(self, message, user=None, system=None,
            managed_object=None, op=None):
        if not user:
            user = get_user()
        if hasattr(user, "username"):
            user = user.username
        if not user:
            user = "NOC"
        if not isinstance(managed_object, basestring):
            managed_object = unicode(managed_object)
        ObjectLog(
            object=self.id,
            user=user,
            ts=datetime.datetime.now(),
            message=message,
            system=system,
            managed_object=managed_object,
            op=op
        ).save()

    def get_log(self):
        return ObjectLog.objects.filter(object=self.id).order_by("ts")

    def get_lost_and_found(self):
        c = self.container
        while c:
            # Check siblings
            for x in Object.objects.filter(container=c):
                if x.model.name == "Lost&Found":
                    return x
            # Up level
            c = Object.objects.get(id=c)
            c = c.container
        return None

    @classmethod
    def detach_children(cls, sender, document, target=None):
        if not document.get_data("container", "container"):
            return
        if not target:
            target = document.get_lost_and_found()
        for o in Object.objects.filter(container=document.id):
            if o.get_data("container", "container"):
                cls.detach_children(sender, o, target)
                o.delete()
            else:
                o.put_into(target)

    def iter_connections(self, direction):
        """
        Yields connections of specified direction as tuples of
        (name, remote_object, remote_name)
        """
        ic = set(c.name for c in self.model.connections if c.direction == direction)
        for c in ObjectConnection.objects.filter(
                connection__object=self.id):
            sn = None
            oc = None
            for cc in c.connection:
                if cc.object.id == self.id:
                    if cc.name in ic:
                        sn = cc.name
                else:
                    oc = cc
            if sn and oc:
                yield (sn, oc.object, oc.name)

    def iter_inner_connections(self):
        """
        Yields inner connections as tuples of
        (name, remote_object, remote_name)
        """
        for r in self.iter_connections("i"):
            yield r

    def iter_outer_connections(self):
        """
        Yields outer connections as tuples of
        (name, remote_object, remote_name)
        """
        for r in self.iter_connections("o"):
            yield r

    def has_inner_connections(self):
        """
        Returns True if object has any inner connections
        """
        return any(self.iter_inner_connections())

    def get_inner_connections(self):
        """
        Returns a list of inner connections as
        (name, remote_object, remote_name)
        """
        return list(self.iter_inner_connections())

    def get_outer_connections(self):
        """
        Returns a list of outer connections as
        (name, remote_object, remote_name)
        """
        return list(self.iter_outer_connections())

    @classmethod
    def delete_disconnect(cls, sender, document, target=None):
        for c in ObjectConnection.objects.filter(
                connection__object=document.id):
            left = [cc for cc in c.connection
                    if cc.object.id != document.id]
            if len(left) < 2:
                c.delete()  # Remove connection
            else:
                # Wipe object
                c.connection = left
                c.save()

    def get_pop(self):
        """
        Find enclosing PoP
        :returns: PoP instance or None
        """
        c = self.container
        while c:
            o = Object.get_by_id(c)
            if not o:
                break
            if o.get_data("pop", "level"):
                return o
            c = o.container
        return None

    def get_coordinates_zoom(self):
        """
        Get managed object's coordinates
        # @todo: Speedup?
        :returns: x (lon), y (lat), zoom level
        """
        c = self
        while c:
            if c.point and c.layer:
                x = c.get_data("geopoint", "x")
                y = c.get_data("geopoint", "y")
                zoom = c.layer.default_zoom or 11
                return x, y, zoom
            if c.container:
                c = Object.get_by_id(c.container)
                if c:
                    continue
            break
        return None, None, None

    @classmethod
    def get_managed(cls, mo):
        """
        Get Object managed by managed object
        :param mo: Managed Object instance or id
        :returns: Objects managed by managed object, or empty list
        """
        if hasattr(mo, "id"):
            mo = mo.id
        return cls.objects.filter(data__management__managed_object=mo)

    @classmethod
    def get_root(cls):
        """
        Returns Root container
        """
        root = getattr(cls, "_root_container", None)
        if not root:
            rm = ObjectModel.objects.get(name="Root")
            root = Object.objects.get(model=rm.id)
            cls._root_container = root
        return root

    @classmethod
    def get_by_path(cls, path):
        """
        Get object by given path.
        :param path: List of names following to path
        :returns: Object instance. None if not found
        """
        current = cls.get_root()
        for p in path:
            if not current:
                break
            current = Object.objects.filter(
                name=p,
                container=current.id
            ).first()
        return current

    @classmethod
    def change_container(cls, sender, document, target=None,
                         created=False, **kwargs):
        if created:
            if document.container:
                pop = document.get_pop()
                if pop:
                    call_later(
                        "noc.inv.util.pop_links.update_pop_links",
                        20,
                        pop_id=pop.id
                    )
            return
        # Changed object
        if not hasattr(document, "_changed_fields") or "container" not in document._changed_fields:
            return
        old_container = getattr(document, "_cache_container", None)
        old_pop = None
        new_pop = None
        # Old pop
        if old_container:
            c = old_container
            while c:
                o = Object.objects.get(id=c)
                if o.get_data("pop", "level"):
                    old_pop = o.id
                    break
                c = o.container
        # New pop
        pop = document.get_pop()
        if pop:
            new_pop = pop.id
        if old_pop != new_pop:
            if old_pop:
                call_later(
                    "noc.inv.util.pop_links.update_pop_links",
                    20,
                    pop_id=old_pop
                )
            if new_pop:
                call_later(
                    "noc.inv.util.pop_links.update_pop_links",
                    20,
                    pop_id=new_pop
                )

    @classmethod
    def _pre_init(cls, sender, document, values, **kwargs):
        """
        Object pre-initialization
        """
        if "container" in values and values["container"]:
            document._cache_container = values["container"]

<<<<<<< HEAD
    def get_address_text(self):
        """
        Return first found address.text value upwards the path
        :return: Address text or None
        """
        current = self
        while current:
            addr = current.get_data("address", "text")
            if addr:
                return addr
            if current.container:
                current = Object.get_by_id(current.container)
            else:
                break
        return None

=======
>>>>>>> 94c6fb46

signals.pre_delete.connect(Object.detach_children, sender=Object)
signals.pre_delete.connect(Object.delete_disconnect, sender=Object)
signals.post_save.connect(Object.change_container, sender=Object)
signals.pre_init.connect(Object._pre_init, sender=Object)

# Avoid circular references
from .objectconnection import ObjectConnection, ObjectConnectionItem<|MERGE_RESOLUTION|>--- conflicted
+++ resolved
@@ -641,7 +641,6 @@
         if "container" in values and values["container"]:
             document._cache_container = values["container"]
 
-<<<<<<< HEAD
     def get_address_text(self):
         """
         Return first found address.text value upwards the path
@@ -658,8 +657,6 @@
                 break
         return None
 
-=======
->>>>>>> 94c6fb46
 
 signals.pre_delete.connect(Object.detach_children, sender=Object)
 signals.pre_delete.connect(Object.delete_disconnect, sender=Object)
