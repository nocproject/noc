# -*- coding: utf-8 -*-
# ---------------------------------------------------------------------
# Vendor model
# ---------------------------------------------------------------------
# Copyright (C) 2007-2018 The NOC Project
# See LICENSE for details
# ---------------------------------------------------------------------

# Python modules
import threading
import operator
import uuid
# Third-party modules
from mongoengine.document import Document
from mongoengine.fields import (StringField, LongField, URLField,
                                UUIDField, ListField)
from mongoengine.errors import NotUniqueError
import cachetools
import six
# NOC modules
from noc.lib.prettyjson import to_json
from noc.core.model.decorator import on_delete_check
from noc.core.bi.decorator import bi_sync

id_lock = threading.Lock()


@bi_sync
@on_delete_check(check=[
    ("inv.ObjectModel", "vendor"),
    ("inv.Platform", "vendor"),
    ("inv.Firmware", "vendor"),
    ("sa.ManagedObject", "vendor"),
    ("sa.ManagedObjectSelector", "filter_vendor")
])
class Vendor(Document):
    """
    Equipment vendor
    """
    meta = {
        "collection": "noc.vendors",
        "strict": False,
        "auto_create_index": False,
        "json_collection": "inv.vendors",
        "json_unique_fields": ["name"]
    }
    # Short vendor name, included as first part of platform
    name = StringField(unique=True)
    # Full vendor name
    full_name = StringField(unique=True)
    # Unique id
    uuid = UUIDField(binary=True)
    # List of vendor codes to be searched via .get_by_code()
    code = ListField(StringField(), unique=True)
    # Vendor's site
    site = URLField(required=False)
    # Object id in BI
    bi_id = LongField(unique=True)

    _id_cache = cachetools.TTLCache(1000, ttl=60)
<<<<<<< HEAD
    _codes_cache = cachetools.TTLCache(1000, ttl=60)
=======
    _bi_id_cache = cachetools.TTLCache(1000, ttl=60)
    _code_cache = cachetools.TTLCache(1000, ttl=60)
>>>>>>> 6370c97c
    _ensure_cache = cachetools.TTLCache(1000, ttl=60)

    def __unicode__(self):
        return self.name

    @classmethod
    @cachetools.cachedmethod(operator.attrgetter("_id_cache"),
                             lock=lambda _: id_lock)
    def get_by_id(cls, id):
        return Vendor.objects.filter(id=id).first()

    @classmethod
    @cachetools.cachedmethod(operator.attrgetter("_bi_id_cache"),
                             lock=lambda _: id_lock)
    def get_by_bi_id(cls, id):
        return Vendor.objects.filter(bi_id=id).first()

    @classmethod
    def _get_by_code(cls, code):
        """
        Uncached version of get_by_code
        :param code:
        :return:
        """
        code = code.upper()
        return Vendor.objects.filter(code=code).first()

    @classmethod
    @cachetools.cachedmethod(operator.attrgetter("_code_cache"),
                             lock=lambda _: id_lock)
    def get_by_code(cls, code):
        return cls._get_by_code(code)

    def clean(self):
        # Convert code to list
        if isinstance(self.code, six.string_types):
            self.code = [self.code]
        # Uppercase code
        self.code = [c.upper() for c in self.code]
        # Fill full name if not set
        if not self.full_name:
            self.full_name = self.name
        #
        super(Vendor, self).clean()

    def to_json(self):
        return to_json({
            "name": self.name,
            "$collection": self._meta["json_collection"],
            "full_name":self.full_name,
            "code": self.code,
            "site": self.site,
            "uuid": self.uuid
        }, order=["name", "uuid", "full_name", "code", "site"])

    def get_json_path(self):
        return "%s.json" % self.name

    @classmethod
    @cachetools.cachedmethod(operator.attrgetter("_ensure_cache"),
                             lock=lambda _: id_lock)
    def ensure_vendor(cls, code):
        """
        Get or create vendor by code
        :param code:
        :return:
        """
        while True:
            vendor = Vendor._get_by_code(code)
            if vendor:
                return vendor
            try:
                vendor = Vendor(
                    name=code,
                    full_name=code,
                    code=[code],
                    uuid=uuid.uuid4()
                )
                vendor.save()
                return vendor
            except NotUniqueError:
                pass  # Already created by concurrent process, reread<|MERGE_RESOLUTION|>--- conflicted
+++ resolved
@@ -58,12 +58,8 @@
     bi_id = LongField(unique=True)
 
     _id_cache = cachetools.TTLCache(1000, ttl=60)
-<<<<<<< HEAD
-    _codes_cache = cachetools.TTLCache(1000, ttl=60)
-=======
     _bi_id_cache = cachetools.TTLCache(1000, ttl=60)
     _code_cache = cachetools.TTLCache(1000, ttl=60)
->>>>>>> 6370c97c
     _ensure_cache = cachetools.TTLCache(1000, ttl=60)
 
     def __unicode__(self):
