--- conflicted
+++ resolved
@@ -358,16 +358,6 @@
             return HttpResponse("", status=self.NOT_FOUND)
         if self.has_uuid and not attrs.get("uuid") and not o.uuid:
             attrs["uuid"] = uuid.uuid4()
-<<<<<<< HEAD
-        if getattr(o, "tags") is not None and "tags" in attrs:
-            for t in set(getattr(o, "tags", [])).difference(set(attrs.get("tags", []))):
-                r = Tag.register_tag(t, repr(self.model))
-                self.logger.info("Update tag: %s" % t)
-                if not r.get("updatedExisting"):
-                    # Tags not in collections not removed
-                    self.logger.warning("Tags not in collections not removed %s" % t)
-                    attrs["tags"] += [t]
-=======
         if hasattr(o, "tags") and "tags" in attrs:
             for t in set(getattr(o, "tags", [])) - (set(attrs.get("tags", []))):
                 Tag.unregister_tag(t, repr(self.model))
@@ -375,7 +365,6 @@
             for t in set(attrs.get("tags", [])) - (set(getattr(o, "tags", []))):
                 Tag.register_tag(t, repr(self.model))
                 self.logger.info("Register Tag: %s" % t)
->>>>>>> 7c92b5e8
         # @todo: Check for duplicates
         for k in attrs:
             if k != self.pk and "__" not in k:
