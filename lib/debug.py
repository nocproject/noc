--- conflicted
+++ resolved
@@ -187,7 +187,6 @@
     r += [u"END OF TRACEBACK"]
     return u"\n".join(r)
 
-<<<<<<< HEAD
 def get_traceback():
     t, v, tb = sys.exc_info()
     now = datetime.datetime.now()
@@ -199,17 +198,6 @@
 
 def error_report():
     r = get_traceback()
-=======
-
-def error_report():
-    t, v, tb = sys.exc_info()
-    now = datetime.datetime.now()
-    r = ["UNHANDLED EXCEPTION (%s)" % str(now)]
-    r += ["Working directory: %s" % os.getcwd()]
-    r += [str(t), str(v)]
-    r += [format_frames(get_traceback_frames(tb))]
-    r = "\n".join(r)
->>>>>>> c322ffcb
     logging.error(r)
     if DEBUG_CTX_COMPONENT and DEBUG_CTX_CRASH_DIR:
         c = {
