--- conflicted
+++ resolved
@@ -18,12 +18,8 @@
 import six
 import bson
 ## NOC modules
-<<<<<<< HEAD
 from noc.config import config
-=======
-from noc.core.config.base import config
 from noc.models import get_model
->>>>>>> 0835ee91
 
 logger = logging.getLogger(__name__)
 
