# -*- coding: utf-8 -*-
##----------------------------------------------------------------------
## Database models for main module
##----------------------------------------------------------------------
## Copyright (C) 2007-2016 The NOC Project
## See LICENSE for details
##----------------------------------------------------------------------

## Python Modules
from __future__ import with_statement

import datetime

from django.contrib.auth.models import User
from django.core.validators import MaxLengthValidator
from django.db import models
from django.db.models.signals import pre_save, pre_delete,\
                                     post_save, post_delete
from django.utils.translation import ugettext_lazy as _
from noc import settings
<<<<<<< HEAD
from noc.main.refbooks.downloaders import downloader_registry
from noc.lib.middleware import get_user, get_request
from noc.lib.timepattern import TimePattern as TP
from noc.lib.timepattern import TimePatternList
from noc.sa.interfaces.base import interface_registry
from noc.lib.app.site import site
from noc.lib.validators import check_extension, check_mimetype
from noc.lib import nosql
from noc.lib.validators import is_int
=======
from noc.lib.periodic import periodic_registry

>>>>>>> e7575abf
## Register periodics
from audittrail import AuditTrail
AuditTrail.install()

<<<<<<< HEAD
##
## Initialize download registry
##


# from customfieldenumgroup import CustomFieldEnumGroup
# from customfieldenumvalue import CustomFieldEnumValue
# from customfield import CustomField




# from resourcestate import ResourceState
#from pyrule import PyRule, NoPyRuleException


##
## Search patters
##
=======
from customfieldenumgroup import CustomFieldEnumGroup
from customfieldenumvalue import CustomFieldEnumValue
from customfield import CustomField
from resourcestate import ResourceState
from pyrule import PyRule, NoPyRuleException
from timepattern import TimePattern
from timepatternterm import TimePatternTerm
from notificationgroup import (
    NotificationGroup, NotificationGroupUser, NotificationGroupOther,
    )

class SystemNotification(models.Model):
    """
    System Notifications
    """
    class Meta:
        verbose_name = "System Notification"
        verbose_name_plural = "System Notifications"

    name = models.CharField("Name", max_length=64, unique=True)
    notification_group = models.ForeignKey(NotificationGroup,
                                           verbose_name="Notification Group",
                                           null=True, blank=True,
                                           on_delete=models.SET_NULL)

    def __unicode__(self):
        return self.name

    @classmethod
    def get_notification_group(cls, name):
        try:
            sn = SystemNotification.objects.get(name=name)
            return sn.notification_group
        except SystemNotification.DoesNotExist:  # Ignore undefined notifications
            return None

    @classmethod
    def notify(cls, name, subject, body, link=None):
        n = cls.get_notification_group(name)
        if n:
            n.notify(subject=subject, body=body, link=link)

from userprofile import UserProfile, UserProfileManager
from userprofilecontact import UserProfileContact
from dbtrigger import DBTrigger, model_choices


>>>>>>> e7575abf






# from timepattern import TimePattern
#from timepatternterm import TimePatternTerm


# from notificationgroup import (
#    NotificationGroup, NotificationGroupUser, NotificationGroupOther,
#    )

# from userprofile import UserProfile, UserProfileManager
# from userprofilecontact import UserProfileContact
#from dbtrigger import DBTrigger, model_choices



# from prefixtable import PrefixTable, PrefixTablePrefix
# from template import Template
#from systemtemtemplate import SystemTemplate


# from favorites import Favorites
# from tag import Tag
#from sync import Sync

##
## Install triggers
##

##
## Monkeypatch to change User.username.max_length
##
User._meta.get_field("username").max_length = User._meta.get_field("email").max_length
User._meta.get_field("username").validators = [MaxLengthValidator(User._meta.get_field("username").max_length)]
User._meta.ordering = ["username"]<|MERGE_RESOLUTION|>--- conflicted
+++ resolved
@@ -18,7 +18,8 @@
                                      post_save, post_delete
 from django.utils.translation import ugettext_lazy as _
 from noc import settings
-<<<<<<< HEAD
+from noc.lib.periodic import periodic_registry
+from noc.main.refbooks.downloaders import downloader_registry
 from noc.main.refbooks.downloaders import downloader_registry
 from noc.lib.middleware import get_user, get_request
 from noc.lib.timepattern import TimePattern as TP
@@ -28,15 +29,10 @@
 from noc.lib.validators import check_extension, check_mimetype
 from noc.lib import nosql
 from noc.lib.validators import is_int
-=======
-from noc.lib.periodic import periodic_registry
-
->>>>>>> e7575abf
 ## Register periodics
 from audittrail import AuditTrail
 AuditTrail.install()
 
-<<<<<<< HEAD
 ##
 ## Initialize download registry
 ##
@@ -56,55 +52,6 @@
 ##
 ## Search patters
 ##
-=======
-from customfieldenumgroup import CustomFieldEnumGroup
-from customfieldenumvalue import CustomFieldEnumValue
-from customfield import CustomField
-from resourcestate import ResourceState
-from pyrule import PyRule, NoPyRuleException
-from timepattern import TimePattern
-from timepatternterm import TimePatternTerm
-from notificationgroup import (
-    NotificationGroup, NotificationGroupUser, NotificationGroupOther,
-    )
-
-class SystemNotification(models.Model):
-    """
-    System Notifications
-    """
-    class Meta:
-        verbose_name = "System Notification"
-        verbose_name_plural = "System Notifications"
-
-    name = models.CharField("Name", max_length=64, unique=True)
-    notification_group = models.ForeignKey(NotificationGroup,
-                                           verbose_name="Notification Group",
-                                           null=True, blank=True,
-                                           on_delete=models.SET_NULL)
-
-    def __unicode__(self):
-        return self.name
-
-    @classmethod
-    def get_notification_group(cls, name):
-        try:
-            sn = SystemNotification.objects.get(name=name)
-            return sn.notification_group
-        except SystemNotification.DoesNotExist:  # Ignore undefined notifications
-            return None
-
-    @classmethod
-    def notify(cls, name, subject, body, link=None):
-        n = cls.get_notification_group(name)
-        if n:
-            n.notify(subject=subject, body=body, link=link)
-
-from userprofile import UserProfile, UserProfileManager
-from userprofilecontact import UserProfileContact
-from dbtrigger import DBTrigger, model_choices
-
-
->>>>>>> e7575abf
 
 
 
