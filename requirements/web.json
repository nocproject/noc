{
  "url": "https://cdn.getnoc.com/npkg/",
  "packages": [
    {
      "name": "extjs",
      "version": "6.0.1"
    },
    {
      "name": "bootstrap",
      "version": "3.3.6"
    },
    {
      "name": "joint",
      "version": "2.1.2"
<<<<<<< HEAD
    },
    {
      "name": "joint.layout.directedgraph",
      "version": "2.1.2"
    },
    {
      "name": "dagre",
      "version": "0.7.4"
    },
    {
      "name": "graphlib",
      "version": "1.0.7"
=======
>>>>>>> 4191fbe9
    },
    {
      "name": "jquery",
      "version": "3.1.1"
<<<<<<< HEAD
=======
    },
    {
      "name": "jquery.tablesorter",
      "version": "1.0.0"
    },
    {
      "name": "jquery.table2csv",
      "version": "1.0.0"
>>>>>>> 4191fbe9
    },
    {
      "name": "lodash",
      "version": "3.10.1"
    },
    {
      "name": "backbone",
      "version": "1.3.3"
    },
    {
      "name": "fontawesome",
      "version": "4.7.0"
    },
    {
      "name": "codemirror",
      "version": "5.28.0"
    },
    {
      "name": "nocsound",
      "version": "1.0.0"
    },
    {
      "name": "handlebars",
      "version": "4.0.5"
    },
    {
      "name": "openlayers",
      "version": "2.13"
    },
    {
      "name": "pdfmake",
      "version": "0.1.17"
    },
    {
      "name": "filesaver",
      "version": "1.3.3"
    },
    {
      "name": "visibilityjs",
      "version": "1.2.4"
    },
    {
      "name": "noc-stencils-cisco",
      "version": "1.0.4"
    },
    {
      "name": "noc-stencils-juniper",
      "version": "1.0.1"
    },
    {
      "name": "jquery.tokeninput",
      "version": "1.1.1"
    }
  ]
}<|MERGE_RESOLUTION|>--- conflicted
+++ resolved
@@ -12,7 +12,6 @@
     {
       "name": "joint",
       "version": "2.1.2"
-<<<<<<< HEAD
     },
     {
       "name": "joint.layout.directedgraph",
@@ -25,23 +24,10 @@
     {
       "name": "graphlib",
       "version": "1.0.7"
-=======
->>>>>>> 4191fbe9
     },
     {
       "name": "jquery",
       "version": "3.1.1"
-<<<<<<< HEAD
-=======
-    },
-    {
-      "name": "jquery.tablesorter",
-      "version": "1.0.0"
-    },
-    {
-      "name": "jquery.table2csv",
-      "version": "1.0.0"
->>>>>>> 4191fbe9
     },
     {
       "name": "lodash",
