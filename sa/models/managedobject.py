--- conflicted
+++ resolved
@@ -1154,22 +1154,6 @@
         else:
             return DEFAULT_TTSYSTEM_SHARD
 
-<<<<<<< HEAD
-=======
-    @classmethod
-    def get_bi_selector(cls, cfg):
-        qs = {}
-        if "administrative_domain":
-            d = AdministrativeDomain.get_by_id(cfg["administrative_domain"])
-            if d:
-                qs["administrative_domain__in"] = d.get_nested()
-        return [
-            r.get_bi_id()
-            for r in ManagedObject.objects.filter(**qs).only("id", "bi_id")
-        ]
-
->>>>>>> f7bfa7ec
-
 @on_save
 class ManagedObjectAttribute(Model):
 
