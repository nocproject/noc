# -*- coding: utf-8 -*-
# ----------------------------------------------------------------------
# ManagedObject
# ----------------------------------------------------------------------
# Copyright (C) 2007-2017 The NOC Project
# See LICENSE for details
# ----------------------------------------------------------------------

# Python modules
from __future__ import absolute_import
import difflib
from collections import namedtuple
import logging
import os
import re
import itertools
import operator
from threading import Lock
# Third-party modules
from django.db.models import (Q, Model, CharField, BooleanField,
                              ForeignKey, IntegerField, FloatField,
                              DateTimeField, BigIntegerField, SET_NULL)
from django.contrib.auth.models import User, Group
import cachetools
import six
# NOC modules
from .administrativedomain import AdministrativeDomain
from .authprofile import AuthProfile
from .managedobjectprofile import ManagedObjectProfile
from .objectstatus import ObjectStatus
from .objectmap import ObjectMap
from .objectdata import ObjectData
from .terminationgroup import TerminationGroup
from noc.main.models.pool import Pool
from noc.main.models.timepattern import TimePattern
from noc.main.models import PyRule
from noc.main.models.notificationgroup import NotificationGroup
from noc.main.models.remotesystem import RemoteSystem
from noc.inv.models.networksegment import NetworkSegment
<<<<<<< HEAD
from noc.sa.models.profile import Profile
from noc.inv.models.vendor import Vendor
from noc.inv.models.platform import Platform
from noc.inv.models.firmware import Firmware
from noc.fm.models.ttsystem import TTSystem
=======
from noc.fm.models.ttsystem import TTSystem, DEFAULT_TTSYSTEM_SHARD
from noc.core.profile.loader import loader as profile_loader
>>>>>>> e3d86c81
from noc.core.model.fields import INETField, TagsField, DocumentReferenceField, CachedForeignKey
from noc.lib.db import SQL
from noc.lib.app.site import site
from noc.lib.stencil import stencil_registry
from noc.lib.validators import is_ipv4, is_ipv4_prefix
from noc.core.ip import IP
from noc.sa.interfaces.base import MACAddressParameter
from noc.core.gridvcs.manager import GridVCSField
from noc.main.models.textindex import full_text_search, TextIndex
from noc.settings import config
from noc.core.scheduler.job import Job
from noc.core.handler import get_handler
from noc.core.debug import error_report
from noc.sa.mtmanager import MTManager
from noc.core.script.loader import loader as script_loader
from noc.core.model.decorator import on_save, on_init, on_delete, on_delete_check
from noc.inv.models.object import Object
from noc.core.defer import call_later
from noc.core.cache.decorator import cachedmethod
from noc.core.cache.base import cache
from noc.core.script.caller import SessionContext
from noc.core.bi.decorator import bi_sync

# Increase whenever new field added
MANAGEDOBJECT_CACHE_VERSION = 2

scheme_choices = [(1, "telnet"), (2, "ssh"), (3, "http"), (4, "https")]

CONFIG_MIRROR = config.get("gridvcs", "mirror.sa.managedobject.config") or None
Credentials = namedtuple("Credentials", [
    "user", "password", "super_password", "snmp_ro", "snmp_rw"])

id_lock = Lock()

logger = logging.getLogger(__name__)


@full_text_search
@bi_sync
@on_init
@on_save
@on_delete
@on_delete_check(check=[
    # ("cm.ValidationRule.ObjectItem", ""),
    ("fm.ActiveAlarm", "managed_object"),
    ("fm.ActiveEvent", "managed_object"),
    ("fm.ArchivedAlarm", "managed_object"),
    ("fm.ArchivedEvent", "managed_object"),
    ("fm.FailedEvent", "managed_object"),
    ("fm.NewEvent", "managed_object"),
    ("inv.Interface", "managed_object"),
    ("inv.SubInterface", "managed_object")
    # ("maintainance.Maintainance", "escalate_managed_object"),
])
class ManagedObject(Model):
    """
    Managed Object
    """
    class Meta:
        verbose_name = "Managed Object"
        verbose_name_plural = "Managed Objects"
        db_table = "sa_managedobject"
        app_label = "sa"
        ordering = ["name"]

    name = CharField("Name", max_length=64, unique=True)
    is_managed = BooleanField("Is Managed?", default=True)
    container = DocumentReferenceField(
        Object, null=True, blank=True
    )
    administrative_domain = CachedForeignKey(
        AdministrativeDomain,
        verbose_name="Administrative Domain"
    )
    segment = DocumentReferenceField(
        NetworkSegment, null=False, blank=False
    )
    pool = DocumentReferenceField(
        Pool,
        null=False, blank=False
    )
    profile = DocumentReferenceField(
        Profile, null=False, blank=False
    )
    vendor = DocumentReferenceField(
        Vendor, null=True, blank=True
    )
    platform = DocumentReferenceField(
        Platform, null=True, blank=True
    )
    version = DocumentReferenceField(
        Firmware, null=True, blank=True
    )
    # Firmware version to upgrade
    # Empty, when upgrade not scheduled
    next_version = DocumentReferenceField(
        Firmware, null=True, blank=True
    )
    object_profile = CachedForeignKey(
        ManagedObjectProfile,
        verbose_name="Object Profile")
    description = CharField(
        "Description",
        max_length=256, null=True, blank=True)
    # Access
    auth_profile = CachedForeignKey(
        AuthProfile,
        verbose_name="Auth Profile",
        null=True, blank=True
    )
    scheme = IntegerField(
        "Scheme", choices=scheme_choices
    )
    address = CharField("Address", max_length=64)
    port = IntegerField("Port", blank=True, null=True)
    user = CharField("User", max_length=32, blank=True, null=True)
    password = CharField(
        "Password",
        max_length=32, blank=True, null=True
    )
    super_password = CharField(
        "Super Password",
        max_length=32, blank=True, null=True
    )
    remote_path = CharField(
        "Path",
        max_length=256, blank=True, null=True
    )
    trap_source_type = CharField(
        max_length=1,
        choices=[
            ("d", "Disable"),
            ("m", "Management Address"),
            ("s", "Specify address"),
            ("l", "Loopback address"),
            ("a", "All interface addresses")
        ],
        default="d", null=False, blank=False
    )
    trap_source_ip = INETField(
        "Trap Source IP",
        null=True, blank=True, default=None
    )
    syslog_source_type = CharField(
        max_length=1,
        choices=[
            ("d", "Disable"),
            ("m", "Management Address"),
            ("s", "Specify address"),
            ("l", "Loopback address"),
            ("a", "All interface addresses")
        ],
        default="d", null=False, blank=False
    )
    syslog_source_ip = INETField(
        "Syslog Source IP",
        null=True, blank=True, default=None)
    trap_community = CharField(
        "Trap Community",
        blank=True, null=True, max_length=64
    )
    snmp_ro = CharField(
        "RO Community",
        blank=True, null=True, max_length=64
    )
    snmp_rw = CharField(
        "RW Community",
        blank=True, null=True, max_length=64
    )
    #
    vc_domain = ForeignKey(
        "vc.VCDomain",
        verbose_name="VC Domain",
        null=True, blank=True
    )
    # CM
    config = GridVCSField("config", mirror=CONFIG_MIRROR)
    # Default VRF
    vrf = ForeignKey("ip.VRF", verbose_name="VRF",
                     blank=True, null=True)
    # Reference to controller, when object is CPE
    controller = ForeignKey(
        "self", verbose_name="Controller",
        blank=True, null=True
    )
    # CPE id on given controller
    local_cpe_id = CharField(
        "Local CPE ID",
        max_length=128,
        null=True, blank=True
    )
    # Globally unique CPE id
    global_cpe_id = CharField(
        "Global CPE ID",
        max_length=128,
        null=True, blank=True
    )
    # Last seen date, for CPE
    last_seen = DateTimeField(
        "Last Seen",
        blank=True, null=True
    )
    # For service terminators
    # Name of service termination group (i.e. BRAS, SBC)
    termination_group = ForeignKey(
        TerminationGroup, verbose_name="Termination Group",
        blank=True, null=True,
        related_name="termination_set"
    )
    # For access switches -- L3 terminator
    service_terminator = ForeignKey(
        TerminationGroup, verbose_name="Service termination",
        blank=True, null=True,
        related_name="access_set"
    )
    # Stencils
    shape = CharField(
        "Shape", blank=True, null=True,
        choices=stencil_registry.choices, max_length=128
    )
    #
    time_pattern = ForeignKey(
        TimePattern,
        null=True, blank=True,
        on_delete=SET_NULL
    )
    # pyRules
    config_filter_rule = ForeignKey(
        PyRule,
        verbose_name="Config Filter pyRule",
        limit_choices_to={"interface": "IConfigFilter"},
        null=True, blank=True,
        on_delete=SET_NULL,
        related_name="managed_object_config_filter_rule_set")
    config_diff_filter_rule = ForeignKey(
        PyRule,
        verbose_name="Config Diff Filter Rule",
        limit_choices_to={"interface": "IConfigDiffFilter"},
        null=True, blank=True,
        on_delete=SET_NULL,
        related_name="managed_object_config_diff_rule_set")
    config_validation_rule = ForeignKey(
        PyRule,
        verbose_name="Config Validation pyRule",
        limit_choices_to={"interface": "IConfigValidator"},
        null=True, blank=True,
        on_delete=SET_NULL,
        related_name="managed_object_config_validation_rule_set")
    max_scripts = IntegerField(
        "Max. Scripts",
        null=True, blank=True,
        help_text="Concurrent script session limits")
    # Latitude and longitude, copied from container
    x = FloatField(null=True, blank=True)
    y = FloatField(null=True, blank=True)
    default_zoom = IntegerField(null=True, blank=True)
    # Software characteristics
    software_image = CharField("Software Image", max_length=255,
                               null=True, blank=True)
    # Integration with external NRI and TT systems
    # Reference to remote system object has been imported from
    remote_system = DocumentReferenceField(RemoteSystem,
                                           null=True, blank=True)
    # Object id in remote system
    remote_id = CharField(max_length=64, null=True, blank=True)
    # Object id in BI
    bi_id = BigIntegerField(null=True, blank=True)
    # Object alarms can be escalated
    escalation_policy = CharField(
        "Escalation Policy",
        max_length=1,
        choices=[
            ("E", "Enable"),
            ("D", "Disable"),
            ("P", "From Profile")
        ],
        default="P"
    )
    # Raise alarms on discovery problems
    box_discovery_alarm_policy = CharField(
        "Box Discovery Alarm Policy",
        max_length=1,
        choices=[
            ("E", "Enable"),
            ("D", "Disable"),
            ("P", "From Profile")
        ],
        default="P"
    )
    periodic_discovery_alarm_policy = CharField(
        "Box Discovery Alarm Policy",
        max_length=1,
        choices=[
            ("E", "Enable"),
            ("D", "Disable"),
            ("P", "From Profile")
        ],
        default="P"
    )
    # TT system for this object
    tt_system = DocumentReferenceField(TTSystem,
                                       null=True, blank=True)
    # TT system queue for this object
    tt_queue = CharField(max_length=64, null=True, blank=True)
    # Object id in tt system
    tt_system_id = CharField(max_length=64, null=True, blank=True)
    #
    tags = TagsField("Tags", null=True, blank=True)

    # Event ids
    EV_CONFIG_CHANGED = "config_changed"  # Object's config changed
    EV_ALARM_RISEN = "alarm_risen"  # New alarm risen
    EV_ALARM_REOPENED = "alarm_reopened"  # Alarm has been reopen
    EV_ALARM_CLEARED = "alarm_cleared"  # Alarm cleared
    EV_ALARM_COMMENTED = "alarm_commented"  # Alarm commented
    EV_NEW = "new"  # New object created
    EV_DELETED = "deleted"  # Object deleted
    EV_VERSION_CHANGED = "version_changed"  # Version changed
    EV_INTERFACE_CHANGED = "interface_changed"  # Interface configuration changed
    EV_SCRIPT_FAILED = "script_failed"  # Script error
    EV_CONFIG_POLICY_VIOLATION = "config_policy_violation"  # Policy violations found

    PROFILE_LINK = "object_profile"

    BOX_DISCOVERY_JOB = "noc.services.discovery.jobs.box.job.BoxDiscoveryJob"
    PERIODIC_DISCOVERY_JOB = "noc.services.discovery.jobs.periodic.job.PeriodicDiscoveryJob"

    _id_cache = cachetools.TTLCache(maxsize=1000, ttl=60)

    def __unicode__(self):
        return self.name

    @classmethod
    @cachedmethod(operator.attrgetter("_id_cache"),
                  key="managedobject-id-%s",
                  lock=lambda _: id_lock,
                  version=MANAGEDOBJECT_CACHE_VERSION)
    def get_by_id(cls, id):
        mo = ManagedObject.objects.filter(id=id)[:1]
        if mo:
            return mo[0]
        else:
            return None

    @property
    def data(self):
        try:
            return self._data
        except AttributeError:
            pass
        d = ObjectData.get_by_id(self)
        if not d:
            d = ObjectData(object=self.id)
        self._data = d
        return d

    @property
    def scripts(self):
        sp = getattr(self, "_scripts", None)
        if sp:
            return sp
        else:
            self._scripts = ScriptsProxy(self)
            return self._scripts

    @property
    def actions(self):
        return ActionsProxy(self)

    def get_absolute_url(self):
        return site.reverse("sa:managedobject:change", self.id)

    @classmethod
    def user_objects(cls, user):
        """
        Get objects available to user

        :param user: User
        :type user: User instance
        :rtype: Queryset instance
        """
        return cls.objects.filter(UserAccess.Q(user))

    def has_access(self, user):
        """
        Check user has access to object

        :param user: User
        :type user: User instance
        :rtype: Bool
        """
        if user.is_superuser:
            return True
        return self.user_objects(user).filter(id=self.id).exists()

    @property
    def granted_users(self):
        """
        Get list of user granted access to object

        :rtype: List of User instancies
        """
        return [u for u in User.objects.filter(is_active=True)
                if ManagedObject.objects.filter(UserAccess.Q(u) &
                                                Q(id=self.id)).exists()]

    @property
    def granted_groups(self):
        """
        Get list of groups granted access to object

        :rtype: List of Group instancies
        """
        return [g for g in Group.objects.filter()
                if ManagedObject.objects.filter(GroupAccess.Q(g) &
                                                Q(id=self.id)).exists()]

    def on_save(self):
        # Invalidate caches
        deleted_cache_keys = [
            "managedobject-name-to-id-%s" % self.name
        ]
        # IPAM sync
        if self.object_profile.sync_ipam:
            self.sync_ipam()
        # Notify new object
        if not self.initial_data["id"]:
            self.event(self.EV_NEW, {"object": self})
        # Remove discovery jobs from old pool
        if "pool" in self.changed_fields and self.initial_data["id"]:
            pool_name = Pool.get_by_id(self.initial_data["pool"]).name
            Job.remove(
                "discovery",
                self.BOX_DISCOVERY_JOB,
                key=self.id,
                pool=pool_name
            )
            Job.remove(
                "discovery",
                self.PERIODIC_DISCOVERY_JOB,
                key=self.id,
                pool=pool_name
            )
        # Rebuild object maps
        if (
            self.initial_data["id"] is None or
            "is_managed" in self.changed_fields or
            "object_profile" in self.changed_fields or
            "trap_source_type" in self.changed_fields or
            "trap_source_ip" in self.changed_fields or
            "syslog_source_type" in self.changed_fields or
            "syslog_source_ip" in self.changed_fields or
            "address" in self.changed_fields or
            "pool" in self.changed_fields or
            "time_pattern" in self.changed_fields
        ):
            ObjectMap.invalidate(self.pool)
        # Invalidate credentials cache
        if (
            self.initial_data["id"] is None or
            "scheme" in self.changed_fields or
            "address" in self.changed_fields or
            "port" in self.changed_fields or
            "auth_profile" in self.changed_fields or
            "user" in self.changed_fields or
            "password" in self.changed_fields or
            "super_password" in self.changed_fields or
            "snmp_ro" in self.changed_fields or
            "snmp_rw" in self.changed_fields or
            "profile" in self.changed_fields or
            "vendor" in self.changed_fields or
            "platform" in self.changed_fields or
            "version" in self.changed_fields or
            "pool" in self.changed_fields
        ):
            deleted_cache_keys += ["cred-%s" % self.id]
        # Rebuild paths
        if (
            self.initial_data["id"] is None or
            "administrative_domain" in self.changed_fields or
            "segment" in self.changed_fields or
            "container" in self.changed_fields
        ):
            ObjectData.refresh_path(self)
            if self.container and "container" in self.changed_fields:
                x, y, zoom = self.container.get_coordinates_zoom()
                ManagedObject.objects.filter(id=self.id).update(
                    x=x,
                    y=y,
                    default_zoom=zoom
                )
        if self.initial_data["id"] and "container" in self.changed_fields:
            # Move object to another container
            if self.container:
                for o in Object.get_managed(self):
                    o.container = self.container.id
                    o.log("Moved to container %s (%s)" % (self.container, self.container.id))
                    o.save()
        # Rebuild summary
        if "object_profile" in self.changed_fields:
            self.segment.update_summary()
        # Rebuild segment access
        if self.initial_data["id"] is None:
            self.segment.update_access()
        elif "segment" in self.changed_fields:
            iseg = self.initial_data["segment"]
            if iseg and isinstance(iseg, six.string_types):
                iseg = NetworkSegment.get_by_id(iseg)
            if iseg:
                iseg.update_access()
                iseg.update_uplinks()
            self.segment.update_access()
            self.update_topology()
        # Apply discovery jobs
        self.ensure_discovery_jobs()
        # Rebuild selector cache
        SelectorCache.rebuild_for_object(self)
        #
        cache.delete("managedobject-id-%s" % self.id,
                     version=MANAGEDOBJECT_CACHE_VERSION)
        cache.delete_many(deleted_cache_keys)
        # Clear alarm when necessary
        if (
            not self.initial_data["id"] is None and
            "is_managed" in self.changed_fields and
            not self.is_managed
        ):
            # Clear alarms
            from noc.fm.models.activealarm import ActiveAlarm
            for aa in ActiveAlarm.objects.filter(managed_object=self.id):
                aa.clear_alarm("Management is disabled")

    def on_delete(self):
        # Rebuild selector cache
        SelectorCache.refresh()

    def sync_ipam(self):
        """
        Synchronize FQDN and address with IPAM
        """
        from noc.ip.models.address import Address
        from noc.ip.models.vrf import VRF
        # Generate FQDN from template
        fqdn = self.object_profile.get_fqdn(self)
        # Get existing IPAM record
        vrf = self.vrf if self.vrf else VRF.get_global()
        try:
            a = Address.objects.get(vrf=vrf, address=self.address)
        except Address.DoesNotExist:
            # Create new address
            Address(
                vrf=vrf,
                address=self.address,
                fqdn=fqdn,
                managed_object=self
            ).save()
            return
        # Update existing address
        if (
            a.managed_object != self or
            a.address != self.address or
            a.fqdn != fqdn
        ):
            a.managed_object = self
            a.address = self.address
            a.fqdn = fqdn
            a.save()

    def get_index(self):
        """
        Get FTS index
        """
        card = "Managed object %s (%s)" % (self.name, self.address)
        content = [
            self.name,
            self.address,
        ]
        if self.trap_source_ip:
            content += [self.trap_source_ip]
        platform = self.platform
        if platform:
            content += [platform]
            card += " [%s]" % platform
        version = self.get_attr("version")
        if version:
            content += [version]
            card += " version %s" % version
        if self.description:
            content += [self.description]
        config = self.config.read()
        if config:
            if len(config) > 10000000:
                content += [config[:10000000]]
            else:
                content += [config]
        r = {
            "title": self.name,
            "content": "\n".join(content),
            "card": card,
            "tags": self.tags
        }
        return r

    @property
    def is_router(self):
        """
        Returns True if Managed Object presents in more than one networks
        :return:
        """
        # @todo: Rewrite
        return self.address_set.count() > 1

    def get_attr(self, name, default=None):
        """
        Return attribute as string
        :param name:
        :param default:
        :return:
        """
        try:
            return self.managedobjectattribute_set.get(key=name).value
        except ManagedObjectAttribute.DoesNotExist:
            return default

    def get_attr_bool(self, name, default=False):
        """
        Return attribute as bool
        :param name:
        :param default:
        :return:
        """
        v = self.get_attr(name)
        if v is None:
            return default
        if v.lower() in ["t", "true", "y", "yes", "1"]:
            return True
        else:
            return False

    def get_attr_int(self, name, default=0):
        """
        Return attribute as integer
        :param name:
        :param default:
        :return:
        """
        v = self.get_attr(name)
        if v is None:
            return default
        try:
            return int(v)
        except:
            return default

    def set_attr(self, name, value):
        """
        Set attribute
        :param name:
        :param value:
        :return:
        """
        value = unicode(value)
        try:
            v = self.managedobjectattribute_set.get(key=name)
            v.value = value
        except ManagedObjectAttribute.DoesNotExist:
            v = ManagedObjectAttribute(managed_object=self,
                                       key=name, value=value)
        v.save()

    def update_attributes(self, attr):
        for k in attr:
            v = attr[k]
            ov = self.get_attr(k)
            if ov != v:
                self.set_attr(k, v)
                logger.info("%s: %s -> %s", k, ov, v)

    def is_ignored_interface(self, interface):
        interface = self.get_profile().convert_interface_name(interface)
        rx = self.get_attr("ignored_interfaces")
        if rx:
            return re.match(rx, interface) is not None
        return False

    def get_status(self):
        return ObjectStatus.get_status(self)

    def get_last_status(self):
        return ObjectStatus.get_last_status(self)

    def set_status(self, status, ts=None):
        """
        Update managed object status
        :param status: new status
        :param ts: status change time
        :return: False if out-of-order update, True otherwise
        """
        return ObjectStatus.set_status(self, status, ts=ts)

    def get_inventory(self):
        """
        Retuns a list of inventory Objects managed by
        this managed object
        """
        from noc.inv.models.object import Object
        return list(Object.objects.filter(
            data__management__managed_object=self.id))

    def run_discovery(self, delta=0):
        """
        Schedule box discovery
        """
        if not self.object_profile.enable_box_discovery or not self.is_managed:
            return
        logger.debug("[%s] Scheduling box discovery after %ds",
                     self.name, delta)
        Job.submit(
            "discovery",
            self.BOX_DISCOVERY_JOB,
            key=self.id,
            pool=self.pool.name,
            delta=delta or self.pool.get_delta()
        )

    def event(self, event_id, data=None, delay=None, tag=None):
        """
        Process object-related event
        :param event_id: ManagedObject.EV_*
        :param data: Event context to render
        :param delay: Notification delay in seconds
        :param tag: Notification tag
        """
        # Get cached selectors
        selectors = SelectorCache.get_object_selectors(self)
        # Find notification groups
        groups = set()
        for o in ObjectNotification.objects.filter(**{
                event_id: True,
                "selector__in": selectors
        }):
            groups.add(o.notification_group)
        if not groups:
            return  # Nothing to notify
        # Render message
        subject, body = ObjectNotification.render_message(event_id, data)
        # Send notification
        if not tag and event_id in (
                self.EV_ALARM_CLEARED,
                self.EV_ALARM_COMMENTED,
                self.EV_ALARM_REOPENED,
                self.EV_ALARM_RISEN) and "alarm" in data:
            tag = "alarm:%s" % data["alarm"].id
        NotificationGroup.group_notify(
            groups, subject=subject, body=body, delay=delay, tag=tag)
        # Schedule FTS reindex
        if event_id in (
            self.EV_CONFIG_CHANGED, self.EV_VERSION_CHANGED
        ):
            TextIndex.update_index(ManagedObject, self)

    def save_config(self, data):
        if isinstance(data, list):
            # Convert list to plain text
            r = []
            for d in sorted(data, lambda x, y: cmp(x["name"], y["name"])):
                r += ["==[ %s ]========================================\n%s" % (d["name"], d["config"])]
            data = "\n".join(r)
        # Pass data through config filter, if given
        if self.config_filter_rule:
            data = self.config_filter_rule(
                managed_object=self, config=data)
        # Pass data through the validation filter, if given
        # @todo: Remove
        if self.config_validation_rule:
            warnings = self.config_validation_rule(
                managed_object=self, config=data)
            if warnings:
                # There are some warnings. Notify responsible persons
                self.event(
                    self.EV_CONFIG_POLICY_VIOLATION,
                    {
                        "object": self,
                        "warnings": warnings
                    }
                )
        # Calculate diff
        old_data = self.config.read()
        is_new = not bool(old_data)
        diff = None
        if not is_new:
            # Calculate diff
            if self.config_diff_filter_rule:
                # Pass through filters
                old_data = self.config_diff_filter_rule(
                    managed_object=self, config=old_data)
                new_data = self.config_diff_filter_rule(
                    managed_object=self, config=data)
                if not old_data and not new_data:
                    logger.error("[%s] broken config_diff_filter: Returns empty result", self.name)
            else:
                new_data = data
            if old_data == new_data:
                return  # Nothing changed
            diff = "".join(difflib.unified_diff(
                old_data.splitlines(True),
                new_data.splitlines(True),
                fromfile=os.path.join("a", self.name.encode("utf8")),
                tofile=os.path.join("b", self.name.encode("utf8"))
            ))
        # Notify changes
        self.event(
            self.EV_CONFIG_CHANGED,
            {
                "object": self,
                "is_new": is_new,
                "config": data,
                "diff": diff
            }
        )
        # Save config
        self.config.write(data)
        # Run config validation
        from noc.cm.engine import Engine
        engine = Engine(self)
        try:
            engine.check()
        except:
            logger.error("Failed to validate config for %s", self.name)
            error_report()

    @property
    def credentials(self):
        """
        Get effective credentials
        """
        if self.auth_profile:
            return Credentials(
                user=self.auth_profile.user,
                password=self.auth_profile.password,
                super_password=self.auth_profile.super_password,
                snmp_ro=self.auth_profile.snmp_ro or self.snmp_ro,
                snmp_rw=self.auth_profile.snmp_rw or self.snmp_rw
            )
        else:
            return Credentials(
                user=self.user,
                password=self.password,
                super_password=self.super_password,
                snmp_ro=self.snmp_ro,
                snmp_rw=self.snmp_rw
            )

    @property
    def scripts_limit(self):
        ol = self.max_scripts or None
        pl = self.profile.max_scripts
        if not ol:
            return pl
        if pl:
            return min(ol, pl)
        else:
            return ol

    def iter_recursive_objects(self):
        """
        Generator yilding all recursive objects
        for effective PM settings
        """
        from noc.inv.models.interface import Interface
        for i in Interface.objects.filter(managed_object=self.id):
            yield i

    def get_caps(self):
        """
        Returns a dict of effective object capabilities
        """
        return ObjectCapabilities.get_capabilities(self)

    def update_caps(self, caps, source):
        """
        Update existing capabilities with a new ones.
        :param caps: dict of caps name -> caps value
        :param source: Source name
        """
        return ObjectCapabilities.update_capabilities(self, caps, source)

    def disable_discovery(self):
        """
        Disable all discovery methods related with managed object
        """

    def get_profile(self):
        """
        Getting profile methods
        Exa:
         mo.get_profile().convert_interface_name(i)
        :return:
        """
        profile = getattr(self, "_profile", None)
        if not profile:
            self._profile = self.profile.get_profile()
        return self._profile

    def get_parser(self):
        """
        Return parser instance or None.
        Depends on version_discovery
        """
        if self.vendor and self.platform and self.version:
            cls = self.profile.get_profile().get_parser(
                self.vendor.code,
                self.platform.name,
                self.version.version
            )
            if cls:
                return get_handler(cls)(self)
        return get_handler("noc.cm.parsers.base.BaseParser")(self)

    def get_interface(self, name):
        from noc.inv.models.interface import Interface

        name = self.get_profile().convert_interface_name(name)
        try:
            return Interface.objects.get(managed_object=self.id, name=name)
        except Interface.DoesNotExist:
            pass
        for n in self.get_profile().get_interface_names(name):
            try:
                return Interface.objects.get(managed_object=self.id, name=n)
            except Interface.DoesNotExist:
                pass
        return None

    def ensure_discovery_jobs(self):
        """
        Check and schedule discovery jobs
        """
        if self.is_managed and self.object_profile.enable_box_discovery:
            Job.submit(
                "discovery",
                self.BOX_DISCOVERY_JOB,
                key=self.id,
                pool=self.pool.name,
                delta=self.pool.get_delta(),
                keep_ts=True
            )
        else:
            Job.remove(
                "discovery",
                self.BOX_DISCOVERY_JOB,
                key=self.id,
                pool=self.pool.name
            )
        if self.is_managed and self.object_profile.enable_periodic_discovery:
            Job.submit(
                "discovery",
                self.PERIODIC_DISCOVERY_JOB,
                key=self.id,
                pool=self.pool.name,
                delta=self.pool.get_delta(),
                keep_ts=True
            )
        else:
            Job.remove(
                "discovery",
                self.PERIODIC_DISCOVERY_JOB,
                key=self.id,
                pool=self.pool.name
            )

    def update_topology(self):
        """
        Rebuild topology caches
        """
        self.segment.update_uplinks()
        # Rebuild PoP links
        container = self.container
        for o in Object.get_managed(self):
            pop = o.get_pop()
            if not pop and container:
                # Fallback to MO container
                pop = container.get_pop()
            if pop:
                call_later(
                    "noc.inv.util.pop_links.update_pop_links",
                    20,
                    pop_id=pop.id
                )

    @classmethod
    def get_search_Q(cls, query):
        """
        Filters type:
        #1 IP address regexp - if .* in query
        #2 Name regexp - if "+*[]()" in query
        #3 IPv4 query - if query is valid IPv4 address
        #4 IPv4 prefix - if query is valid prefix from /16 to /32 (192.168.0.0/16, 192.168.0.0/g, 192.168.0.0/-1)
        #5 Discovery ID query - Find on MAC Discovery ID
        :param query: Query from __query request field
        :return: Django Q filter (Use it: ManagedObject.objects.filter(q))
        """
        query = query.strip()
        if query:
            if ".*" in query and is_ipv4(query.replace(".*", ".1")):
                return Q(address__regex=query.replace(".", "\\.")
                         .replace("*", "[0-9]+"))
            elif set("+*[]()") & set(query):
                # Maybe regular expression
                try:
                    # Check syntax
                    # @todo: PostgreSQL syntax differs from python one
                    re.compile(query)
                    return Q(name__regex=query)
                except re.error:
                    pass
            elif is_ipv4(query):
                # Exact match on IP address
                return Q(address=query)
            elif is_ipv4_prefix(query):
                # Match by prefix
                p = IP.prefix(query)
                return SQL("cast_test_to_inet(address) <<= '%s'" % p)
            else:
                try:
                    mac = MACAddressParameter().clean(query)
                    from noc.inv.models.discoveryid import DiscoveryID
                    mo = DiscoveryID.find_object(mac)
                    if mo:
                        return Q(pk=mo.pk)
                except ValueError:
                    pass
        return None

    def open_session(self, idle_timeout=None):
        return SessionContext(self, idle_timeout)

    def can_escalate(self):
        """
        Check alarm can be escalated
        :return:
        """
        if not self.tt_system or not self.tt_system_id:
            return False
        if self.escalation_policy == "E":
            return True
        elif self.escalation_policy == "P":
            return self.object_profile.can_escalate()
        else:
            return False

    def can_create_box_alarms(self):
        if self.box_discovery_alarm_policy == "E":
            return True
        elif self.box_discovery_alarm_policy == "P":
            return self.object_profile.can_create_box_alarms()
        else:
            return False

    def can_create_periodic_alarms(self):
        if self.periodic_discovery_alarm_policy == "E":
            return True
        elif self.periodic_discovery_alarm_policy == "P":
            return self.object_profile.can_create_periodic_alarms()
        else:
            return False

    @property
    def management_vlan(self):
        """
        Return management vlan settings
        :return: Vlan id or None
        """
        if self.segment.management_vlan_policy == "d":
            return None
        elif self.segment.management_vlan_policy == "e":
            return self.segment.management_vlan
        else:
            return self.segment.profile.management_vlan

    @property
    def multicast_vlan(self):
        """
        Return multicast vlan settings
        :return: Vlan id or None
        """
        if self.segment.multicast_vlan_policy == "d":
            return None
        elif self.segment.multicast_vlan_policy == "e":
            return self.segment.multicast_vlan
        else:
            return self.segment.profile.multicast_vlan

<<<<<<< HEAD
=======
    @property
    def escalator_shard(self):
        """
        Returns escalator shard name
        :return:
        """
        if self.tt_system:
            return self.tt_system.shard_name
        else:
            return DEFAULT_TTSYSTEM_SHARD
>>>>>>> e3d86c81

@on_save
class ManagedObjectAttribute(Model):

    class Meta:
        verbose_name = "Managed Object Attribute"
        verbose_name_plural = "Managed Object Attributes"
        db_table = "sa_managedobjectattribute"
        app_label = "sa"
        unique_together = [("managed_object", "key")]
        ordering = ["managed_object", "key"]

    managed_object = ForeignKey(
        ManagedObject,
        verbose_name="Managed Object"
    )
    key = CharField("Key", max_length=64)
    value = CharField(
        "Value", max_length=4096,
        blank=True, null=True
    )

    def __unicode__(self):
        return u"%s: %s" % (self.managed_object, self.key)

    def on_save(self):
        cache.delete("cred-%s" % self.managed_object.id)


# object.scripts. ...
class ScriptsProxy(object):
    class CallWrapper(object):
        def __init__(self, obj, name):
            self.name = name
            self.object = obj

        def __call__(self, **kwargs):
            return MTManager.run(self.object, self.name, kwargs)

    def __init__(self, obj):
        self._object = obj
        self._cache = {}

    def __getattr__(self, name):
        if name in self._cache:
            return self._cache[name]
        if not script_loader.has_script("%s.%s" % (
                self._object.profile.name, name)):
            raise AttributeError("Invalid script %s" % name)
        cw = ScriptsProxy.CallWrapper(self._object, name)
        self._cache[name] = cw
        return cw

    def __getitem__(self, item):
        return getattr(self, item)

    def __contains__(self, item):
        """
        Check object has script name
        """
        if "." not in item:
            # Normalize to full name
            item = "%s.%s" % (self._object.profile.name, item)
        return script_loader.has_script(item)

    def __iter__(self):
        return itertools.imap(
            lambda y: y.split(".")[-1],
            itertools.ifilter(
                lambda x: x.startswith(self._object.profile.name + "."),
                script_loader.iter_scripts()
            )
        )


class ActionsProxy(object):
    class CallWrapper(object):
        def __init__(self, obj, name, action):
            self.name = name
            self.object = obj
            self.action = action

        def __call__(self, **kwargs):
            return self.action.execute(self.object, **kwargs)

    def __init__(self, obj):
        self._object = obj
        self._cache = {}

    def __getattr__(self, name):
        if name in self._cache:
            return self._cache[name]
        a = Action.objects.filter(name=name).first()
        if not a:
            raise AttributeError(name)
        cw = ActionsProxy.CallWrapper(self._object, name, a)
        self._cache[name] = cw
        return cw


# Avoid circular references
from .useraccess import UserAccess
from .groupaccess import GroupAccess
from .objectnotification import ObjectNotification
from .action import Action
from .selectorcache import SelectorCache
from .objectcapabilities import ObjectCapabilities<|MERGE_RESOLUTION|>--- conflicted
+++ resolved
@@ -37,16 +37,11 @@
 from noc.main.models.notificationgroup import NotificationGroup
 from noc.main.models.remotesystem import RemoteSystem
 from noc.inv.models.networksegment import NetworkSegment
-<<<<<<< HEAD
 from noc.sa.models.profile import Profile
 from noc.inv.models.vendor import Vendor
 from noc.inv.models.platform import Platform
 from noc.inv.models.firmware import Firmware
-from noc.fm.models.ttsystem import TTSystem
-=======
 from noc.fm.models.ttsystem import TTSystem, DEFAULT_TTSYSTEM_SHARD
-from noc.core.profile.loader import loader as profile_loader
->>>>>>> e3d86c81
 from noc.core.model.fields import INETField, TagsField, DocumentReferenceField, CachedForeignKey
 from noc.lib.db import SQL
 from noc.lib.app.site import site
@@ -1140,8 +1135,6 @@
         else:
             return self.segment.profile.multicast_vlan
 
-<<<<<<< HEAD
-=======
     @property
     def escalator_shard(self):
         """
@@ -1152,7 +1145,7 @@
             return self.tt_system.shard_name
         else:
             return DEFAULT_TTSYSTEM_SHARD
->>>>>>> e3d86c81
+
 
 @on_save
 class ManagedObjectAttribute(Model):
