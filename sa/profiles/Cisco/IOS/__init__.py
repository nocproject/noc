# -*- coding: utf-8 -*-
##----------------------------------------------------------------------
## Vendor: Cisco
## OS:     IOS
##----------------------------------------------------------------------
## Copyright (C) 2007-2012 The NOC Project
## See LICENSE for details
##----------------------------------------------------------------------

## Python modules
import re
## NOC modules
from noc.sa.profiles import Profile as NOCProfile


class Profile(NOCProfile):
    name = "Cisco.IOS"
    supported_schemes = [NOCProfile.TELNET, NOCProfile.SSH]
    pattern_more = [
        (r"^ --More--", "\n"),
        (r"\?\s*\[confirm\]", "\n")
    ]
    pattern_unpriveleged_prompt = r"^\S+?>"
    pattern_syntax_error = r"% Invalid input detected at|% Ambiguous command:|% Incomplete command."
    command_disable_pager = "terminal length 0"
    command_super = "enable"
    command_enter_config = "configure terminal"
    command_leave_config = "end"
<<<<<<< HEAD
=======
    command_exit = "exit"
>>>>>>> d2395990
    command_save_config = "copy running-config startup-config\n"
    pattern_prompt = r"^(?P<hostname>[a-zA-Z0-9]\S{,20}?)(?:-\d+)?(?:\(config[^\)]*\))?#"
    requires_netmask_conversion = True
    convert_mac = NOCProfile.convert_mac_to_cisco
    config_volatile = ["^ntp clock-period .*?^"]

    rx_cable_if = re.compile(r"Cable\s*(?P<pr_if>\d+/\d+) U(pstream)?\s*(?P<sub_if>\d+)", re.IGNORECASE)

    def convert_interface_name(self, interface):
        if interface.lower().startswith("dot11radio"):
            return "Dot11Radio" + interface[10:]
        if interface.lower().startswith("bvi"):
            return "BVI" + interface[3:]
        if interface.lower().startswith("e1"):
            return "E1 %s" % interface[2:].strip()
        if interface.lower().startswith("t1"):
            return "T1 %s" % interface[2:].strip()
        if interface.lower().startswith("fxo null"):
            return "FXO %s" % interface[8:].strip()
        if interface.lower().startswith("fxs"):
            return "FXS %s" % interface[3:].strip()
        if interface.lower().startswith("efxs"):
            return "EFXS %s" % interface[4:].strip()
        if interface.lower().startswith("cpp"):
            return "CPP"
        if interface.lower().startswith("srp"):
            return "SRP %s" % interface[3:].strip()
        match = self.rx_cable_if.search(interface)
        if match:
            return "Ca %s/%s" % match.group('pr_if'), match.group('sub_if')
        return self.convert_interface_name_cisco(interface)

    def generate_prefix_list(self, name, pl):
        """
        Generate prefix list _name_. pl is a list of (prefix, min_len, max_len)
        """
        me = "ip prefix-list %s permit %%s" % name
        mne = "ip prefix-list %s permit %%s le %%d" % name
        r = ["no ip prefix-list %s" % name]
        for prefix, min_len, max_len in pl:
            if min_len == max_len:
                r += [me % prefix]
            else:
                r += [mne % (prefix, max_len)]
        return "\n".join(r)

    def setup_session(self, script):
        """
        Perform session initialization
        Process specific path parameters:
        cluster:id - switch to cluster member
        """
        cluster_member = None
        # Parse path parameters
        for p in script.access_profile.path.split("/"):
            if p.startswith("cluster:"):
                cluster_member = p[8:].strip()
        # Switch to cluster member, if necessary
        if cluster_member:
            script.debug("Switching to cluster member '%s'" % cluster_member)
            script.cli("rc %s" % cluster_member)


def uBR(v):
    """
    uBR series selector
    """
    return "BC" in v["version"]


def MESeries(v):
    """
    MExxxx series selector
    :param v:
    :type v: dict
    :return:
    :rtype: bool
    """
    return v["platform"].startswith("ME")<|MERGE_RESOLUTION|>--- conflicted
+++ resolved
@@ -26,10 +26,7 @@
     command_super = "enable"
     command_enter_config = "configure terminal"
     command_leave_config = "end"
-<<<<<<< HEAD
-=======
     command_exit = "exit"
->>>>>>> d2395990
     command_save_config = "copy running-config startup-config\n"
     pattern_prompt = r"^(?P<hostname>[a-zA-Z0-9]\S{,20}?)(?:-\d+)?(?:\(config[^\)]*\))?#"
     requires_netmask_conversion = True
