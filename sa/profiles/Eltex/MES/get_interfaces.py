--- conflicted
+++ resolved
@@ -49,7 +49,7 @@
         r"((?P<members>.+?))?(^\s+Active bandwith is \d+Mbps\s*\n)?",
         re.MULTILINE | re.DOTALL)
     rx_sh_int_des = re.compile(
-        r"^(?P<ifname>\S+)\s+\S+\s+(?:General|Access|Trunk|Customer|Promiscuous|Host)\s+\S+\s+(?P<oper_status>Up|Down)\s+(?P<admin_status>Up|Down|Not Present)\s*\n(?:^\s+Description:(?P<descr>.*\n?))?",
+        r"^(?P<ifname>\S+)\s+\S+\s+(?:General|Access|Trunk|Customer|Promiscuous|Host)\s+\S+\s+(?P<oper_status>Up|Down)\s+(?P<admin_status>Up|Down|Not Present)\s*\n(?:^\s+Description:(?P<descr>.*?)\n)?",
         re.MULTILINE)
     rx_sh_int_des2 = re.compile(
         r"^(?P<ifname>\S+\d+)(?P<descr>.*?)\n", re.MULTILINE)
@@ -60,7 +60,7 @@
     rx_gvrp = re.compile(r"^(?P<ifname>\S+)\s+(?:Enabled\s+)Normal\s+", re.MULTILINE)
 
     rx_stp_en = re.compile(r"Spanning tree enabled mode?")
-    rx_stp = re.compile(r"(?P<ifname>\S+)\s+(?:enabled\s+)\s+\S+\s+\d+\s+\S+\s+\S+\s+(?:Yes|No)", re.MULTILINE)
+    rx_stp = re.compile(r"(?P<ifname>\S+)\s+(?:enabled)\s+\S+\s+\d+\s+\S+\s+\S+\s+(?:Yes|No)", re.MULTILINE)
 
     rx_vlan = re.compile(r"(?P<vlan>\S+)\s+(?P<vdesc>\S+)\s+(?P<vtype>Tagged|Untagged)\s+", re.MULTILINE)
 
@@ -73,23 +73,15 @@
             t = pc["type"] == "L"
             for m in pc["members"]:
                 portchannel_members[m] = (i, t)
-        # Get STP interfaces
-        stp = []
-        s = self.cli("show spanning-tree", ignore_errors=True)
-        if self.rx_stp_en.search(s):
-            stp = self.rx_stp.findall(s)
-            # Get LLDP interfaces
+
+        # Get LLDP interfaces
         lldp = []
-        l = self.cli("show lldp configuration", ignore_errors=True)
-        if self.rx_lldp_en.search(l):
-            lldp = self.rx_lldp.findall(l)
+        c = self.cli("show lldp configuration", ignore_errors=True)
+        if self.rx_lldp_en.search(c):
+            lldp = self.rx_lldp.findall(c)
+
         # Get GVRP interfaces
         gvrp = []
-<<<<<<< HEAD
-        g = self.cli("show gvrp configuration", ignore_errors=True)
-        if self.rx_gvrp_en.search(g):
-            gvrp = self.rx_gvrp.findall(g)
-=======
         c = self.cli("show gvrp configuration", ignore_errors=True)
         if self.rx_gvrp_en.search(c):
             gvrp = self.rx_gvrp.findall(c)
@@ -105,15 +97,12 @@
         i = self.rx_sh_int_des.findall(c)
         if not i:
             i = self.rx_sh_int_des2.findall(c)
->>>>>>> a99deffd
-
-        # Format interfaces
+
         interfaces = []
         mac = []
         ifindex = []
         mtu = []
-        c = self.cli("show interfaces description detailed")
-        for res in self.rx_sh_int_des.findall(c):
+        for res in i:
             name = res[0].strip()
             if self.match_version(version__regex="[12]\.[15]\.4[4-9]") \
             or self.match_version(version__regex="4\.0\.[4-5]"):
@@ -176,13 +165,12 @@
                 iface["aggregated_interface"] = ai
                 if is_lacp:
                     iface["enabled_protocols"] += ["LACP"]
+            cmd = self.cli("show interfaces switchport %s" % name)
             iface["subinterfaces"][0]["enabled_afi"] += ["BRIDGE"]
             # Vlans
             tvlan = []
             utvlan = None
-            cmd = self.cli("show interfaces switchport %s" % name)
-            cmd = cmd.split("\n\n")
-            for vlan in parse_table(cmd[0]):
+            for vlan in parse_table(cmd):
                 vlan_id = vlan[0]
                 rule = vlan[2]
                 if rule == "Tagged":
