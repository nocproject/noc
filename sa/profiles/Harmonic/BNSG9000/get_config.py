__author__ = 'FeNikS'
# -*- coding: utf-8 -*-
##----------------------------------------------------------------------
## Harmonic.bNSG9000.get_config
##----------------------------------------------------------------------
## Copyright (C) 2007-2015 The NOC Project
## See LICENSE for details
##----------------------------------------------------------------------

<<<<<<< HEAD
## NOC modules
from noc.core.script.base import BaseScript
from noc.sa.interfaces.igetconfig import IGetConfig
=======
>>>>>>> 5b42f25d
## Python modules
import urllib2
from xml.dom.minidom import parseString
import re
## NOC modules
import noc.sa.script
from noc.sa.interfaces import IGetConfig

class Script(BaseScript):
    name = "Harmonic.bNSG9000.get_config"
    interface = IGetConfig

    data = '<PYTHON><Platform ID=\"1\" Action=\"GET_TREE\" /></PYTHON>'
    rx_sub = re.compile('\n\t+\n+', re.MULTILINE| re.DOTALL)

    def execute(self):
        url = 'http://' + self.access_profile.address + '/BrowseConfig'
        user = self.access_profile.user
        passw = self.access_profile.password

        password_manager = urllib2.HTTPPasswordMgrWithDefaultRealm()
        password_manager.add_password(None, url, user, passw)
        auth_manager = urllib2.HTTPBasicAuthHandler(password_manager)
        opener = urllib2.build_opener(auth_manager)
        urllib2.install_opener(opener)

        req = urllib2.Request(url, self.data)
        response = urllib2.urlopen(req)

        config = response.read()
        config = self.strip_first_lines(config, 1)
        config = parseString(config)
        config = config.toprettyxml()
        config = self.rx_sub.sub('\n', config)
        config = config.replace(">\n</", "></")

        return config<|MERGE_RESOLUTION|>--- conflicted
+++ resolved
@@ -7,12 +7,6 @@
 ## See LICENSE for details
 ##----------------------------------------------------------------------
 
-<<<<<<< HEAD
-## NOC modules
-from noc.core.script.base import BaseScript
-from noc.sa.interfaces.igetconfig import IGetConfig
-=======
->>>>>>> 5b42f25d
 ## Python modules
 import urllib2
 from xml.dom.minidom import parseString
@@ -20,6 +14,11 @@
 ## NOC modules
 import noc.sa.script
 from noc.sa.interfaces import IGetConfig
+## Python modules
+import urllib2
+from xml.dom.minidom import parseString
+
+data = '<PYTHON><Platform ID=\"1\" Action=\"GET_TREE\" /></PYTHON>'
 
 class Script(BaseScript):
     name = "Harmonic.bNSG9000.get_config"
