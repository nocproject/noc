__author__ = 'FeNikS'
# -*- coding: utf-8 -*-

##----------------------------------------------------------------------
## Harmonic.ProStream1000.get_config
##----------------------------------------------------------------------
## Copyright (C) 2007-2015 The NOC Project
## See LICENSE for details
##----------------------------------------------------------------------

<<<<<<< HEAD
## NOC modules
from noc.core.script.base import BaseScript
from noc.sa.interfaces.igetconfig import IGetConfig
=======
>>>>>>> cc4f2f57
## Python modules
import urllib2
from xml.dom.minidom import parseString
import re
## NOC modules
import noc.sa.script
from noc.sa.interfaces import IGetConfig


class Script(BaseScript):
    name = "Harmonic.ProStream1000.get_config"
    interface = IGetConfig

    data = '<AFRICA><Platform ID=\"1\" Action=\"GET_TREE\" /></AFRICA>'
    rx_sub = re.compile('\n\t+\n+', re.MULTILINE| re.DOTALL)

    def execute(self):
        url = 'http://' + self.access_profile.address + '/BrowseConfig'
        user = self.access_profile.user
        passw = self.access_profile.password

        password_manager = urllib2.HTTPPasswordMgrWithDefaultRealm()
        password_manager.add_password(None, url, user, passw)
        auth_manager = urllib2.HTTPBasicAuthHandler(password_manager)
        opener = urllib2.build_opener(auth_manager)
        urllib2.install_opener(opener)

        req = urllib2.Request(url, self.data)
        response = urllib2.urlopen(req)
        
        config = response.read()
        config = self.strip_first_lines(config, 1)
        config = parseString(config)
        config = config.toprettyxml()
        config = self.rx_sub.sub('\n', config)
        config = config.replace(">\n</", "></")

        return config<|MERGE_RESOLUTION|>--- conflicted
+++ resolved
@@ -8,12 +8,6 @@
 ## See LICENSE for details
 ##----------------------------------------------------------------------
 
-<<<<<<< HEAD
-## NOC modules
-from noc.core.script.base import BaseScript
-from noc.sa.interfaces.igetconfig import IGetConfig
-=======
->>>>>>> cc4f2f57
 ## Python modules
 import urllib2
 from xml.dom.minidom import parseString
@@ -21,6 +15,9 @@
 ## NOC modules
 import noc.sa.script
 from noc.sa.interfaces import IGetConfig
+## Python modules
+import urllib2
+from xml.dom.minidom import parseString
 
 
 class Script(BaseScript):
