# -*- coding: utf-8 -*-
# ---------------------------------------------------------------------
# Huawei.VRP.get_interfaces
# ---------------------------------------------------------------------
# Copyright (C) 2007-2017 The NOC Project
# See LICENSE for details
# ---------------------------------------------------------------------


# Python modules
import re
from collections import defaultdict
# NOC modules
from noc.sa.profiles.Generic.get_interfaces import Script as BaseScript
from noc.sa.interfaces.igetinterfaces import IGetInterfaces
from noc.lib.validators import is_vlan


class Script(BaseScript):
    name = "Huawei.VRP.get_interfaces"
    interface = IGetInterfaces

    rx_iface_sep = re.compile(r"^(?:\s)?(\S+) current state\s*:\s*",
                              re.MULTILINE)
    rx_line_proto = re.compile(
        r"Line protocol current state :\s*(?P<o_state>UP|DOWN)",
        re.IGNORECASE
    )
    rx_pvid = re.compile("PVID : (?P<pvid>\d+)")
    rx_mtu = re.compile("The Maximum Transmit Unit is (?P<mtu>\d+)( bytes)?")
    rx_mac = re.compile(
        "Hardware [Aa]ddress(?::| is) (?P<mac>[0-9a-f]{4}-[0-9a-f]{4}-[0-9a-f]{4})"
    )
    rx_ipv4 = re.compile(
        r"Internet Address is (?P<ip>\d{1,3}\.\d{1,3}\.\d{1,3}\.\d{1,3}/\d{1,2})",
        re.IGNORECASE
    )
    rx_ipv4_unnumb = re.compile(
        r"Internet Address is unnumbered, using address of "
        r"(?P<iface>\S+\d+)\("
        r"(?P<ip>\d{1,3}\.\d{1,3}\.\d{1,3}\.\d{1,3}/\d{1,2})"
        r"\)",
        re.IGNORECASE
    )
    rx_iftype = re.compile(r"^(\S+?)\d+.*$")
    rx_dis_ip_int = re.compile(r"^(?P<interface>\S+?)\s+current\s+state\s*:\s*(?:administratively\s+)?(?P<admin_status>up|down)", re.IGNORECASE)
    rx_ip = re.compile(r"Internet Address is (?P<ip>\d{1,3}\.\d{1,3}\.\d{1,3}\.\d{1,3}\/\d{1,2})", re.MULTILINE | re.IGNORECASE)
    rx_ospf = re.compile(r"^Interface:\s(?P<ip>\d{1,3}\.\d{1,3}\.\d{1,3}\.\d{1,3})\s+\((?P<name>\S+)\)\s+", re.MULTILINE)
    rx_ndp = re.compile(
        r"^\s*Interface: (?P<name>\S+)\s*\n"
        r"^\s*Status: Enabled", re.MULTILINE)
    rx_ifindex = re.compile(
        r"^Name: (?P<name>\S+)\s*\n"
        r"^Physical IF Info:\s*\n"
        r"^\s*IfnetIndex: 0x(?P<ifindex>[0-9A-F]+)\s*\n", re.MULTILINE)
    rx_lldp = re.compile(
        r"\n^\s*Interface\s(?P<name>\S+):"
        r"\s*LLDP\sEnable\sStatus\s*:enabled.+\n", re.MULTILINE
    )

    def get_ospfint(self):
        try:
            v = self.cli("display ospf interface all")
        except self.CLISyntaxError:
            return []
        ospfs = []
        for s in v.split("\n"):
            match = self.rx_ospf.search(s)
            if match:
                ospfs += [match.group("name")]
        return ospfs

    def get_ndpint(self):
        try:
            v = self.cli("display ndp")
        except self.CLISyntaxError:
            return []
        ndp = []
        for match in self.rx_ndp.finditer(v):
            ndp += [match.group("name")]
        return ndp

    def get_ifindex(self):
        try:
            v = self.cli("display rm interface")
        except self.CLISyntaxError:
            return {}
        ifindex = {}
        for match in self.rx_ifindex.finditer(v):
            ifindex[match.group("name")] = match.group("ifindex")
        return ifindex

    def get_stpint(self):
        try:
            v = self.cli("display stp brief")
        except self.CLISyntaxError:
            return {}
        if "Protocol Status    :disabled" in v:
            return {}
        stp = []
        for l in v.splitlines():
            if not l:
                continue
            stp += [l.split()[1]]
        stp.pop(0)
        return stp

    def get_lldpint(self):
        try:
            v = self.cli("display lldp local")
        except self.CLISyntaxError:
            return {}
        lldp = []
        for match in self.rx_lldp.finditer(v):
            lldp += [match.group("name")]
        return lldp

    def execute_cli(self):
        # Get switchports and fill tagged/untagged lists if they are not empty
        switchports = {}
        for sp in self.scripts.get_switchport():
            switchports[sp["interface"]] = (
                sp["untagged"] if "untagged" in sp else None,
                sp["tagged"]
            )

        # Get portchannels
        portchannel_members = {}
        for pc in self.scripts.get_portchannel():
            i = pc["interface"]
            t = pc["type"] == "L"
            for m in pc["members"]:
                portchannel_members[m] = (i, t)

        # Get IPv4 interfaces
        ipv4_interfaces = defaultdict(list)  # interface -> [ipv4 addresses]
        c_iface = None
        for l in self.cli("display ip interface").splitlines():
            match = self.rx_dis_ip_int.search(l)
            if match:
                c_iface = self.profile.convert_interface_name(match.group("interface"))
                continue
            # Primary ip
            match = self.rx_ip.search(l)
            if not match:
                continue
            ip = match.group("ip")
            ipv4_interfaces[c_iface] += [ip]

        #
        interfaces = []
        # Get OSPF interfaces
        ospfs = self.get_ospfint()
        # Get NDP interfaces
        ndps = self.get_ndpint()
        # Get ifindexes
        ifindexes = self.get_ifindex()
        # Get STP interfaces
        stps = self.get_stpint()
        # Get LLDP interfaces
        lldps = self.get_lldpint()

        v = self.cli("display interface", cached=True)
        il = self.rx_iface_sep.split(v)[1:]
        for full_ifname, data in zip(il[::2], il[1::2]):
            ifname = self.profile.convert_interface_name(full_ifname)
            if ifname.startswith("NULL"):
                continue
            # I do not known, what are these
<<<<<<< HEAD
            if (
                ifname.startswith("DCN-Serial") or
                ifname.startswith("Cpos-Trunk")
            ):
=======
            if ifname.startswith("DCN-Serial") or ifname.startswith("Cpos-Trunk"):
>>>>>>> 98e4caca
                continue
            sub = {
                "name": ifname,
                "admin_status": True,
                "oper_status": True,
                "enabled_protocols": [],
                "enabled_afi": []
            }
<<<<<<< HEAD
            if (
                ifname in switchports and ifname not in portchannel_members
            ):
=======
            if (ifname in switchports and
                    ifname not in portchannel_members):
>>>>>>> 98e4caca
                # Bridge
                sub["enabled_afi"] += ['BRIDGE']
                u, t = switchports[ifname]
                if u:
                    sub["untagged_vlan"] = u
                if t:
                    sub["tagged_vlans"] = t
            elif ifname in ipv4_interfaces:
                # IPv4
                sub["enabled_afi"] = ['IPv4']
                sub["ipv4_addresses"] = ipv4_interfaces[ifname]
            if ifname in ospfs:
                # OSPF
                sub["enabled_protocols"] += ["OSPF"]
            if ifname.lower().startswith("vlanif"):
                # SVI
                sub["vlan_ids"] = [int(ifname[6:].strip())]
            if ifname.lower().startswith("vlan-interface"):
                # SVI
                sub["vlan_ids"] = [int(ifname[14:].strip())]
            # Parse data
            a_stat, data = data.split("\n", 1)
            a_stat = a_stat.lower().endswith("up")
            o_stat = None
            for line in data.splitlines():
                line = line.strip()
                # Oper. status
                if o_stat is None:
                    match = self.rx_line_proto.search(line)
                    if match:
                        o_stat = match.group("o_state").lower().endswith("up")
                        continue
                # Process description
                if line.startswith("Description:"):
                    d = line[12:].strip()
                    if d != "---":
                        sub["description"] = d
                    continue
                # Process description
                if line.startswith("Description :"):
                    d = line[13:].strip()
                    if d != "---":
                        sub["description"] = d
                    continue
                # MAC
                if not sub.get("mac"):
                    match = self.rx_mac.search(line)
                    if match and match.group("mac") != "0000-0000-0000":
                        sub["mac"] = match.group("mac")
                        continue
                # Static vlans
                match = self.rx_pvid.search(line)
                if match and ("untagged_vlan" not in sub):
                    sub["untagged_vlan"] = int(match.group("pvid"))
                    continue
                # Static vlans
                if line.startswith("Encapsulation "):
                    enc = line[14:]
                    if enc.startswith("802.1Q"):
                        sub["vlan_ids"] = [enc.split(",")[2].split()[2]]
                    continue
                # MTU
                match = self.rx_mtu.search(line)
                if match:
                    sub["mtu"] = int(match.group("mtu"))
                    continue
                # IP Unnumbered
                match = self.rx_ipv4_unnumb.search(line)
                if match:
                    sub["ip_unnumbered_subinterface"] = match.group("iface")
                    sub["enabled_afi"] = ['IPv4']
                    continue
            if "." not in ifname:
                if o_stat is None:
                    o_stat = False
                match = self.rx_iftype.match(ifname)
<<<<<<< HEAD
                iftype = self.profile.if_types[match.group(1)]
=======
                iftype = self.profile.get_interface_type(match.group(1))
>>>>>>> 98e4caca
                if iftype is None:
                    self.logger.info("Iface name %s, type unknown", match.group(1))
                    continue  # Skip ignored interfaces
                iface = {
                    "name": ifname,
                    "admin_status": a_stat,
                    "oper_status": o_stat,
                    "type": iftype,
                    "enabled_protocols": [],
                    "subinterfaces": [sub]
                }
                if ifname in ifindexes:
                    iface["snmp_ifindex"] = int(ifindexes[ifname], 16)
                if "mac" in sub:
                    iface["mac"] = sub["mac"]
                if "description" in sub:
                    iface["description"] = sub["description"]
                if ifname in ndps:
                    # NDP
                    iface["enabled_protocols"] += ["NDP"]
                if ifname in stps:
                    # STP
                    iface["enabled_protocols"] += ["STP"]
                if ifname in lldps:
                    # LLDP
                    iface["enabled_protocols"] += ["LLDP"]

                # Portchannel member
                if ifname in portchannel_members:
                    ai, is_lacp = portchannel_members[ifname]
                    iface["aggregated_interface"] = ai
                    iface["subinterfaces"] = []
                    if is_lacp:
                        iface["enabled_protocols"] += ["LACP"]
                interfaces += [iface]
            else:
                iface, vlan_id = ifname.split(".")
                if is_vlan(vlan_id):
                    sub["vlan_ids"] = [vlan_id]
                interfaces[-1]["subinterfaces"] += [sub]
        # Process VRFs
        vrfs = {
            "default": {
                "forwarding_instance": "default",
                "type": "ip",
                "interfaces": []
            }
        }
        imap = {}  # interface -> VRF
        try:
            r = self.scripts.get_mpls_vpn()
        except self.CLISyntaxError:
            r = []
        for v in r:
            if v["type"] == "VRF":
                vrfs[v["name"]] = {
                    "forwarding_instance": v["name"],
                    "type": "VRF",
                    "vpn_id": v.get("vpn_id"),
                    "interfaces": []
                }
                rd = v.get("rd")
                if rd:
                    vrfs[v["name"]]["rd"] = rd
                for i in v["interfaces"]:
                    imap[i] = v["name"]
        for i in interfaces:
            subs = i["subinterfaces"]
            if subs:
                for vrf in set(imap.get(si["name"], "default") for si in subs):
                    c = i.copy()
                    c["subinterfaces"] = [
                        si for si in subs
                        if imap.get(si["name"], "default") == vrf
                    ]
                    vrfs[vrf]["interfaces"] += [c]
            elif i.get("aggregated_interface"):
                vrfs["default"]["interfaces"] += [i]
        return vrfs.values()<|MERGE_RESOLUTION|>--- conflicted
+++ resolved
@@ -167,14 +167,7 @@
             if ifname.startswith("NULL"):
                 continue
             # I do not known, what are these
-<<<<<<< HEAD
-            if (
-                ifname.startswith("DCN-Serial") or
-                ifname.startswith("Cpos-Trunk")
-            ):
-=======
             if ifname.startswith("DCN-Serial") or ifname.startswith("Cpos-Trunk"):
->>>>>>> 98e4caca
                 continue
             sub = {
                 "name": ifname,
@@ -183,14 +176,8 @@
                 "enabled_protocols": [],
                 "enabled_afi": []
             }
-<<<<<<< HEAD
-            if (
-                ifname in switchports and ifname not in portchannel_members
-            ):
-=======
             if (ifname in switchports and
                     ifname not in portchannel_members):
->>>>>>> 98e4caca
                 # Bridge
                 sub["enabled_afi"] += ['BRIDGE']
                 u, t = switchports[ifname]
@@ -267,11 +254,7 @@
                 if o_stat is None:
                     o_stat = False
                 match = self.rx_iftype.match(ifname)
-<<<<<<< HEAD
-                iftype = self.profile.if_types[match.group(1)]
-=======
                 iftype = self.profile.get_interface_type(match.group(1))
->>>>>>> 98e4caca
                 if iftype is None:
                     self.logger.info("Iface name %s, type unknown", match.group(1))
                     continue  # Skip ignored interfaces
@@ -343,10 +326,8 @@
             if subs:
                 for vrf in set(imap.get(si["name"], "default") for si in subs):
                     c = i.copy()
-                    c["subinterfaces"] = [
-                        si for si in subs
-                        if imap.get(si["name"], "default") == vrf
-                    ]
+                    c["subinterfaces"] = [si for si in subs
+                                          if imap.get(si["name"], "default") == vrf]
                     vrfs[vrf]["interfaces"] += [c]
             elif i.get("aggregated_interface"):
                 vrfs["default"]["interfaces"] += [i]
