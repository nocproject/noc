--- conflicted
+++ resolved
@@ -67,11 +67,6 @@
         r"MAC_ADDRESS\s+:\s+(?P<mac>\S+)\s*\n"
         r"MANUFACTURING_DATE\s+:\s+(?P<mdate>\S+)\s*\n", re.MULTILINE)
 
-    rx_header_start = re.compile(r"^\s*[-=]+\s*[-=]+", re.MULTILINE)
-    rx_header_repl = re.compile(r"((Slot|Brd|Subslot|Sft|Unit|SubCard)\s)")
-    rx_date_check = re.compile("\d+-\d+-\d+")
-    rx_d = re.compile("\d+")
-
     unit = False
 
     def part_parse_s8500(self, item_type, number, part_no, content):
@@ -93,6 +88,7 @@
 
     def parse_item_content(self, item, number, item_type):
         """Parse display elabel block"""
+        date_check = re.compile("\d+-\d+-\d+")
         match_body = self.rx_item_content2.search(item)
         if not match_body or match_body is None:
             self.logger.info("Port number %s not having asset" % number)
@@ -105,7 +101,7 @@
             vendor = "NONAME"
         if " " in serial:
             serial = serial.split()[0]
-        if manufactured and part_no and self.rx_date_check.match(manufactured):
+        if manufactured and part_no and date_check.match(manufactured):
             manufactured = self.normalize_date(manufactured)
         else:
             manufactured = None
@@ -241,11 +237,14 @@
 
         return inv
 
-    def parse_table(self, s):
+    @staticmethod
+    def parse_table(s):
         """List of Dict [{column1: row1, column2: row2}, ...]"""
+        rx_header_start = re.compile(r"^\s*[-=]+\s*[-=]+", re.MULTILINE)
+        rx_header_repl = re.compile(r"((Slot|Brd|Subslot|Sft|Unit|SubCard)\s)")
         header_first_line = False
 
-        if not self.rx_header_start.search(s):
+        if not rx_header_start.search(s):
             # if not header splitter in table
             header_first_line = True
 
@@ -276,22 +275,14 @@
                 Slot No.   Brd Type        Brd Status   Subslot Num    Sft Ver
                 Merge word
                 """
-<<<<<<< HEAD
-                l = self.rx_header_repl.sub(r"\g<2>", l)
-                columns = [c.strip() for c in l.split(" ") if c]
-                header_first_line = False
-                continue
-            if self.rx_header_start.match(l):
-=======
                 ll = rx_header_repl.sub(r"\g<2>", ll)
                 columns = [c.strip() for c in ll.split(" ") if c]
                 header_first_line = False
                 continue
             if rx_header_start.match(ll):
->>>>>>> f4cb5e9a
                 if " #" in l_old:
                     # If Slot # in first column name - strip whitespace
-                    l_old = self.rx_header_repl.sub(r"\g<2>", l_old)
+                    l_old = rx_header_repl.sub(r"\g<2>", l_old)
                 columns = l_old.split()
             elif columns:
                 """Fetch cells"""
@@ -313,23 +304,25 @@
             l_old = ll
         return r
 
-    def normalize_date(self, date):
+    @staticmethod
+    def normalize_date(date):
         """Normalize date in input to YYYY-MM-DD"""
         # @todo use datetime.strftime()
+        d = re.compile("\d+")
         result = date
         need_edit = False
         parts = date.split('-')
         year = int(parts[0])
         month = int(parts[1])
-        day = int(self.rx_d.search(parts[2]).group(0))
+        day = int(d.search(parts[2]).group(0))
         if month < 10:
             month = '0' + str(month)
             need_edit = True
         if day < 10:
             day = '0' + str(day)
             need_edit = True
-        if year < 100:
-            year = "2%03d" % year
+        if len(str(year)) < 4:
+            year = "2" + "0" * (3 - len(str(year))) + str(year)
             need_edit = True
         if need_edit:
             parts = [year, month, day]
