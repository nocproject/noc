# ---------------------------------------------------------------------
# IRE-Polus.Horizon.get_inventory
# ---------------------------------------------------------------------
# Copyright (C) 2007-2023 The NOC Project
# See LICENSE for details
# ---------------------------------------------------------------------

# Python modules
import re
from dataclasses import dataclass
from typing import Dict, List, Any, Optional, Tuple

# Third-party modules
import orjson

# NOC modules
from noc.core.script.base import BaseScript
from noc.sa.interfaces.igetinventory import IGetInventory
from .profile import PolusParam, Component


@dataclass
class Device:
    pid: str
    address: int
    slot_name: str
    slot_number: int
    crate_id: int
    d_class: str


@dataclass
class FRU:
    part_no: str
    serial: str
    revision: Optional[str] = None
    type: str = "LINECARD"
    vendor: str = "IRE-Polus"

    # def parse_sensors(self, params: List[PolusParam]) -> List[Dict[str, Any]]:
    #     r = {}
    #     thresholds: List[PolusParam] = []
    #     port_states = {}
    #     for p in params:
    #         if p.is_threshold:
    #             thresholds.append(p)
    #             continue
    #         elif p.port and p.name == "State":
    #             port_states[p.port] = p.value != "Отсутствует"
    #             continue
    #         elif not p.is_metric:
    #             continue
    #         labels = []
    #         status = True
    #         if p.port:
    #             labels.append(f"port::{p.port}")
    #             labels.append(f"slot::{p.port}")
    #             status = port_states.get(p.port) or True
    #         if p.channel:
    #             labels.append(f"channel::{p.port}")
    #         if p.module:
    #             labels.append(f"module::{p.port}")
    #         r[(p.prefix, p.name)] = {
    #             "name": f"{p.prefix or ''}{p.name}",
    #             "status": status,
    #             "description": p.description,
    #             "measurement": p.get_measurement_unit,
    #             "labels": labels,
    #             "thresholds": [],
    #         }
    #     # print("TH", thresholds)
    #     for th in thresholds:
    #         if (th.prefix, th.name[:-4]) in r:
    #             r[(th.prefix, th.name[:-4])]["thresholds"] += [{
    #                 "id": f"{th.prefix or ''}{th.name}",
    #                 "value": th.value,
    #                 "realtion": "<=" if th.name.endswith("Min") else ">=",
    #                 "description": th.description,
    #             }]
    #     return list(r.values())


class Script(BaseScript):
    name = "IRE-Polus.Horizon.get_inventory"
    interface = IGetInventory

    rx_devices = re.compile(r"(?P<slot>\d+)\s*\|(?P<name>\S+)\s*")
    rx_table = re.compile(r"(?P<pname>\S+)\s*\|(?P<punits>\S*)\s*\|(?P<pvalue>.+)\s*")

    def get_fru(self, c: Component) -> Optional[FRU]:
        """
        Getting FRU from component info
        """
        r = FRU("", "")
        for p in c.info_params:
            if p.code == "PtNumber" or p.code == "pId":
                r.part_no = p.value
                r.type = p.component_type
            elif p.code == "SrNumber":
                r.serial = p.value
            elif p.code == "HwNumber":
                r.revision = p.value
            elif p.code == "Vendor":
                r.vendor = p.value
            # elif p.name == "State":
            #    r[component]["state"] = p.value != "Отсутствует"
        if r.serial:
            return r
        return None

    def get_sensors(
        self, c: Component, slot_num: str
    ) -> Tuple[List[Dict[str, Any]], List[Dict[str, Any]]]:
        """
        Getting Sensors from component metrics
        """
        r = []
        cfg_thresholds = []
        for p in c.metrics:
            labels, status = [], True
            if p.port:
                labels.append(f"noc::port::{p.port}")
                # status = port_states.get(p.port) or T
            # if p.channel:
            #     labels.append(f"channel::{p.channel}")
            if p.module:
                labels.append(f"noc::module::{p.module}")
            for tp in c.cfg_thresholds:
                if tp.name.startswith(p.name):
                    cfg_thresholds.append(
                        {
                            "param": tp.threshold_param,
                            "value": tp.value,
                            "scopes": [{"scope": "Sensor", "value": p.name}],
                            # "id": tp.name,
                            # "value": tp.value,
                            # "realtion": "<=" if tp.name.endswith("Min") else ">=",
                            # "description": tp.description,
                        }
                    )
            r += [
                {
                    "name": p.name,
                    "status": status,
                    "description": p.description,
                    "measurement": p.get_measurement_unit,
                    "labels": labels,
                    # "thresholds": thresholds,
                }
            ]
        return r, cfg_thresholds

    def parse_table(self, v):
        r = {}
        for match in self.rx_table.finditer(v):
            r[match.group("pname")] = match.group("pvalue").strip()
        return r

    def execute_http(self, **kwargs):
        r = []
        c = self.http.get("/api/crates", json=True)
        if not c:
            return
        v = self.http.get("/api/crates/params?names=SrNumber,sysDevType", json=True)
        c = c["crates"][0]
        r += [
            {
                "type": "CHASSIS",
                "number": "1",
                "vendor": "IRE-Polus",
                "part_no": c["chassis"],
                # "serial": c_params["SrNumber"].value,
            }
        ]
        for p in v["params"]:
            p = PolusParam.from_code(**p)
            if p.code == "SrNumber":
                r[-1]["serial"] = p.value
        # slots = self.http.get("/api/slots")
        devices: Dict[int, Device] = {}  # slot -> device info
        v = self.http.get("/api/devices", json=True)
        for item in v["devices"]:
            devices[item["slotNumber"]] = Device(
                **{
                    "pid": item["pid"],
                    "address": item["address"],
                    "slot_name": item["slotName"],
                    "slot_number": item["slotNumber"],
                    "crate_id": item["crateId"],
                    "d_class": item["class"],
                }
            )
        self.logger.debug(
            "Devices: %s",
            orjson.dumps(devices, option=orjson.OPT_INDENT_2 | orjson.OPT_NON_STR_KEYS).decode(
                "utf-8"
            ),
        )
        # /api/devices/params?crateId=1&slotNumber=3
        adapters = {}
        for slot, d in devices.items():
            v = self.http.get(
                f"/api/devices/params?crateId={d.crate_id}&slotNumber={slot}&fields=name,value,description",
                json=True,
            )
            adapter, num = None, d.slot_name
            if "." in num:
                adapter, num = num.split(".")
            elif num.startswith("CU"):
                num = num[-1]
            if adapter and adapter not in adapters:
                # H8 -> H4 card adapter
                r += [
                    {
                        "type": "LINECARD",
                        "number": adapter,
                        "vendor": "IRE-Polus",
                        "part_no": "HS-H8",
                    }
                ]
            params: List[PolusParam] = [PolusParam.from_code(**p) for p in v["params"]]
            self.logger.debug("[%s] Params: %s", num, [p for p in params if p.value])
            # Getting components
            components = Component.get_components(params=params)
            common = components["common"]
            c_fru = self.get_fru(common)
            sensors, cfgs = self.get_sensors(common, slot)
            for cc in common.cfg_params:
                if not cc.get_param_code():
                    continue
                cfgs.append(
                    {
                        "param": cc.get_param_code(),
                        "value": cc.value,
                        "scopes": cc.get_param_scopes(),
                    }
                )
            card = {
                "type": "LINECARD",
                "number": num,
                "vendor": "IRE-Polus",
                "part_no": c_fru.part_no,
                "serial": c_fru.serial,
                "revision": c_fru.revision,
                "sensors": sensors,
                "param_data": cfgs,
                "data": [{"interface": "hw_path", "attr": "slot", "value": str(slot)}],
                "crossing": [],
                # "param_data": self.get_cfg_param_data(common),
            }
            if common.crossing:
                for cross in common.crossing.values():
                    if not cross:
                        continue
                    if len(cross) < 2:
                        self.logger.info("Cross len lower than 2: [%s][%s]", len(cross), cross)
                        continue
                    c_in, c_out = cross[:2]
                    card["crossing"] += [
                        {
                            "input": c_in[0],
                            "input_discriminator": c_in[1],
                            "output": c_out[0],
                            "output_discriminator": c_out[1],
                            # "gain":
                        }
                    ]
            r += [card]
            for c_name, c in components.items():
                fru = self.get_fru(c)
                if c.is_common:
                    continue
                elif not fru:
                    sensors, cfgs = self.get_sensors(c, slot)
                    card["sensors"] += sensors
                    card["param_data"] += cfgs
                    if c.crossing:
                        for cross in c.crossing.values():
                            if len(cross) < 2:
<<<<<<< HEAD
                                self.logger.info("Cross len lower than 2: [%s][%s]", len(cross), cross)
=======
                                self.logger.info(
                                    "Cross len lower than 2: [%s][%s]", len(cross), cross
                                )
>>>>>>> c34f71a1
                                continue
                            c_in, c_out = cross[:2]
                            card["crossing"] += [
                                {
                                    "input": c_in[0],
                                    "input_discriminator": c_in[1],
                                    "output": c_out[0],
                                    "output_discriminator": c_out[1],
                                    # "gain":
                                }
                            ]
                    for cc in c.cfg_params:
                        if not cc.get_param_code():
                            continue
                        card["param_data"].append(
                            {
                                "param": cc.get_param_code(),
                                "value": cc.value,
                                "scopes": cc.get_param_scopes(),
                            }
                        )
                    continue
                self.logger.debug("[%s] Parse FRU", fru)
                # card["param_data"] += self.get_cfg_param_data(c)
                sensors, cfgs = self.get_sensors(c, slot)
                card["sensors"] += sensors
                card["param_data"] += cfgs
                for cc in c.cfg_params:
                    if not cc.get_param_code():
                        continue
                    card["param_data"].append(
                        {
                            "param": cc.get_param_code(),
                            "value": cc.value,
                            "scopes": cc.get_param_scopes(),
                        }
                    )
                r += [
                    {
                        "type": fru.type,
                        "number": c.num,
                        "vendor": fru.vendor,
                        "part_no": fru.part_no,
                        "serial": fru.serial,
                        "revision": fru.revision,
                        # "sensors": sensors,
                        # "param_data": cfgs,
                    }
                ]
        return r

    def execute_cli(self, **kwargs):
        return self.execute_http(**kwargs)

    # def execute_cli(self):
    #     r = [{"type": "CHASSIS", "number": "1", "vendor": "Polus", "part_no": "K8"}]
    #     v = self.cli("show devices")
    #     for match in self.rx_devices.finditer(v):
    #         slot = match.group("slot")
    #         v = self.cli(f"show params {slot}")
    #         o = self.parse_table(v)
    #         r += [
    #             {
    #                 "type": "LINECARD",
    #                 "vendor": "IRE-Polus",
    #                 "number": slot,
    #                 "part_no": match.group("name"),
    #                 "serial": o["SrNumber"],
    #                 "revision": o["HwNumber"],
    #             }
    #         ]
    #     return r<|MERGE_RESOLUTION|>--- conflicted
+++ resolved
@@ -277,13 +277,9 @@
                     if c.crossing:
                         for cross in c.crossing.values():
                             if len(cross) < 2:
-<<<<<<< HEAD
-                                self.logger.info("Cross len lower than 2: [%s][%s]", len(cross), cross)
-=======
                                 self.logger.info(
                                     "Cross len lower than 2: [%s][%s]", len(cross), cross
                                 )
->>>>>>> c34f71a1
                                 continue
                             c_in, c_out = cross[:2]
                             card["crossing"] += [
