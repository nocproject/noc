# !/usr/bin/env python
# -*- coding: utf-8 -*-
__author__ = 'FeNikS'

#NOC modules
<<<<<<< HEAD
from noc.core.profile.base import BaseProfile


class Profile(BaseProfile):
    name = "SUMAVISION.EMR"
=======
import noc.sa.profiles
from noc.sa.protocols.sae_pb2 import HTTP


class Profile(noc.sa.profiles.Profile):
    name = "Sumavision.EMR"
    supported_schemes = [HTTP]
>>>>>>> cc4f2f57
<|MERGE_RESOLUTION|>--- conflicted
+++ resolved
@@ -3,18 +3,8 @@
 __author__ = 'FeNikS'
 
 #NOC modules
-<<<<<<< HEAD
 from noc.core.profile.base import BaseProfile
 
 
 class Profile(BaseProfile):
-    name = "SUMAVISION.EMR"
-=======
-import noc.sa.profiles
-from noc.sa.protocols.sae_pb2 import HTTP
-
-
-class Profile(noc.sa.profiles.Profile):
-    name = "Sumavision.EMR"
-    supported_schemes = [HTTP]
->>>>>>> cc4f2f57
+    name = "Sumavision.EMR"