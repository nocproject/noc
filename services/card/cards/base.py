# -*- coding: utf-8 -*-
# ---------------------------------------------------------------------
# Base card handler
# ---------------------------------------------------------------------
# Copyright (C) 2007-2017 The NOC Project
# See LICENSE for details
# ---------------------------------------------------------------------

# Python modules
import os
import datetime
# Third-party modules
from jinja2 import Template, Environment
# NOC modules
from noc.core.translation import ugettext as _
from noc.sa.models.useraccess import UserAccess
<<<<<<< HEAD
from noc.config import config
=======
from noc.core.perf import metrics
>>>>>>> 3e33b82e


class BaseCard(object):
    name = None
    default_template_name = "default"
    template_cache = {}  # name -> Template instance
    custom_path = os.path.join(config.path.custom_path, "services/card/templates/")
    TEMPLATE_PATH = [
        custom_path,
        "services/card/templates/"
    ]
    model = None
    DEFAULT_MO_TITLE_TEMPLATE = "{{ object.object_profile.name }}: {{ object.name }}"
    DEFAULT_SERVICE_TITLE_TEMPLATE = "{% if object.profile.glyph %}<i class='{{ object.profile.glyph }}'></i> {%endif %}{{ object.profile.name }}: {{ object.order_id }}"
    # Card javascript
    card_js = []
    card_css = []

    class RedirectError(Exception):
        pass

    def __init__(self, handler, id):
        self.handler = handler
        self.id = id
        self.object = self.dereference(id)

    @property
    def current_user(self):
        return self.handler.current_user

    def get_user_domains(self):
        return UserAccess.get_domains(self.current_user)

    def get_object(self, id):
        if hasattr(self.model, "get_by_id"):
            return self.model.get_by_id(id)
        else:
            return self.model.objects.get(pk=id)

    @classmethod
    def redirect(cls, url):
        """
        Redirect to another card.
        Can only be called within dereference method
        :param url:
        :return:
        """
        raise cls.RedirectError(url)

    def dereference(self, id):
        """
        Resolve object by id.
        When redirect method called within, card will be redirected
        :param id:
        :return:
        """
        if self.model:
            try:
                return self.get_object(id)
            except self.model.DoesNotExist:
                metrics["error", ("type", "no_such_object")] += 1
                return None
        else:
            return None

    def get_data(self):
        """
        Returns template data
        """
        return {}

    def get_ajax_data(self, **kwargs):
        """
        Returns dynamic ajax variables
        """

    def get_template_name(self):
        """
        Calculate and return template name
        """
        return self.default_template_name

    def get_template(self):
        """
        Return Template instance
        """
        name = self.get_template_name()
        if name not in self.template_cache:
            self.template_cache[name] = None
            for p in self.TEMPLATE_PATH:
                tp = os.path.join(p, name + ".html.j2")
                if os.path.exists(tp):
                    env = Environment()
                    env.filters.update({
                        "managed_object_title": self.f_managed_object_title,
                        "service_title": self.f_service_title,
                        "logical_status": self.f_logical_status,
                        "timestamp": self.f_timestamp,
                        "glyph_summary": self.f_glyph_summary,
                        "object_location": self.f_object_location,
                        "object_console": self.f_object_console
                    })
                    with open(tp) as f:
                        self.template_cache[name] = env.from_string(f.read())

        return self.template_cache[name]

    def render(self):
        template = self.get_template()
        if template:
            data = self.get_data()
            return template.render(**data)
        else:
            return None

    @classmethod
    def f_managed_object_title(cls, obj):
        """
        Convert managed object instance to title
        using profile card_title_template
        """
        title_tpl = obj.object_profile.card_title_template or cls.DEFAULT_MO_TITLE_TEMPLATE
        return Template(title_tpl).render({"object": obj})

    @classmethod
    def f_service_title(cls, obj):
        """
        Convert service object instance to title
        using profile card_title_template
        """
        title_tpl = obj.profile.card_title_template or cls.DEFAULT_SERVICE_TITLE_TEMPLATE
        return Template(title_tpl).render({"object": obj})

    @classmethod
    def f_timestamp(cls, ts):
        """
        Convert to readable timestamp like YYYY-MM-DD HH:MM:SS
        """
        if isinstance(ts, datetime.datetime):
            return ts.strftime("%Y-%m-%d %H:%M:%S")
        else:
            return ts

    @classmethod
    def f_logical_status(cls, s):
        return {
            "P": "Planned",
            "p": "Provisioning",
            "T": "Testing",
            "R": "Ready",
            "S": "Suspended",
            "r": "Removing",
            "C": "Closed",
            "U": "Unknown"
        }.get(s, "Unknown")

    @classmethod
    def f_glyph_summary(cls, s, collapse=False):
        def get_summary(d, profile):
            v = []
            if hasattr(profile, "show_in_summary"):
                def show_in_summary(p):
                    return p.show_in_summary
            else:
                def show_in_summary(p):
                    return True
            for p, c in sorted(d.items(), key=lambda x: -x[1]):
                pv = profile.get_by_id(p)
                if pv and show_in_summary(pv):
                    if collapse and c < 2:
                        badge = ""
                    else:
                        badge = " <span class=\"badge\">%s</span>" % c
                    v += [
                        "<i class=\"%s\" title=\"%s\"></i>%s" % (
                            pv.glyph,
                            pv.name,
                            badge
                        )
                    ]
            return " ".join(v)

        if not isinstance(s, dict):
            return ""
        r = []
        if "subscriber" in s:
            from noc.crm.models.subscriberprofile import SubscriberProfile
            r += [get_summary(s["subscriber"], SubscriberProfile)]
        if "service" in s:
            from noc.sa.models.serviceprofile import ServiceProfile
            r += [get_summary(s["service"], ServiceProfile)]
        if "fresh_alarms" in s and s["fresh_alarms"]:
            r += ["<i class=\"fa fa-exclamation-triangle\"></i><span class=\"badge\">%s</span>"
                  % s["fresh_alarms"]["FreshAlarm"]]
        r = [x for x in r if x]
        return "&nbsp;".join(r)

    @classmethod
    def f_object_location(cls, object):
        """
        Returns managed object location
        """
        from noc.inv.models.object import Object
        if not object.container:
            metrics["error", ("type", "no_such_container")] += 1
            return _("N/A")
        path = []
        c = object.container
        while c:
            if "address" in c.data:
                if c.data["address"]["text"]:
                    path += [c.data["address"]["text"]]
                    break
            if c.name:
                path += [c.name]
            c = c.container
            if c:
                c = Object.get_by_id(c)
        if not path:
            metrics["error", ("type", "no_such_path")] += 1
            return _("N/A")
        return ", ".join(reversed(path))

    @classmethod
    def f_object_console(cls, object):
        s = {
            1: "telnet",
            2: "ssh",
            3: "http",
            4: "https"
        }[object.scheme]
        return "<a href='%s://%s/'><i class='fa fa-terminal'></i> %s</a>" % (
            s, object.address, s.upper()
        )

    @staticmethod
    def update_dict(s, d):
        for k in d:
            if k in s:
                s[k] += d[k]
            else:
                s[k] = d[k]<|MERGE_RESOLUTION|>--- conflicted
+++ resolved
@@ -14,11 +14,8 @@
 # NOC modules
 from noc.core.translation import ugettext as _
 from noc.sa.models.useraccess import UserAccess
-<<<<<<< HEAD
 from noc.config import config
-=======
 from noc.core.perf import metrics
->>>>>>> 3e33b82e
 
 
 class BaseCard(object):
