--- conflicted
+++ resolved
@@ -13,6 +13,7 @@
 import tornado.ioloop
 import tornado.gen
 # NOC modules
+from noc.config import config
 from noc.core.service.base import Service
 from noc.core.http.client import fetch
 from channel import Channel
@@ -120,15 +121,9 @@
             self.logger.debug("[%s] Sending %s records", channel.name, n)
             written = False
             try:
-<<<<<<< HEAD
-                code, headers, body = yield fetch(
-                    "http://%s:%s/?database=%s&query=%s" % (
-                        self.HOST, self.PORT, self.DB,
-=======
                 response = yield client.fetch(
                     "http://%s/?database=%s&query=%s" % (
                         self.address, self.DB,
->>>>>>> 52e4197a
                         channel.get_encoded_insert_sql()),
                     method="POST",
                     body=data
