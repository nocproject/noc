# ----------------------------------------------------------------------
#  RuleSet
# ----------------------------------------------------------------------
# Copyright (C) 2007-2025 The NOC Project
# See LICENSE for details
# ----------------------------------------------------------------------

# Python modules
import logging
from itertools import chain
from collections import defaultdict
from typing import Dict, Any, Tuple, Optional, Callable, List

# NOC modules
from .rule import Rule
from .exception import InvalidPatternException, EventProcessingFailed
from .rulelookup import RuleLookup
from .eventconfig import EventConfig, VarItem
from noc.models import get_model
from noc.config import config
from noc.fm.models.eventclassificationrule import EventClassificationRule
from noc.fm.models.enumeration import Enumeration
from noc.sa.models.profile import GENERIC_PROFILE
from noc.core.handler import get_handler
from noc.core.profile.loader import loader as profile_loader
from noc.core.perf import metrics
from noc.core.fm.event import Event
from noc.core.fm.enum import EventSource
from noc.sa.interfaces.base import (
    IPv4Parameter,
    IPv6Parameter,
    IPParameter,
    IPv4PrefixParameter,
    IPv6PrefixParameter,
    PrefixParameter,
    MACAddressParameter,
    InterfaceTypeError,
)

logger = logging.getLogger(__name__)


class RuleSet(object):
    def __init__(self):
        self.rules: Dict[
            Tuple[Optional[str], str], RuleLookup
        ] = {}  # (profile, chain) -> [rule, ..., rule]
        self.enumerations: Dict[str, Dict[str, str]] = {}  # name -> value -> enumerated
        self.lookup_cls: Optional[Callable] = None
        self.default_rule: Optional[Rule] = None
        #
        # is_failed: bool = False
        # metric block
        self.add_rules: int = 0
        # processed: int = 0

    def update_rule(self, data, r_format: Optional[str] = None):
        """Update rule from lookup"""
        rule = Rule.from_config(data, self.enumerations, r_format=r_format)
        changed = False
        for rl in self.rules.values():
            changed |= rl.update_rule(rule)
        if changed:
            logger.info("[%s|%s] Rule updated", rule.id, rule.name)
            return changed
        # Add New Rule
        if not rule.profiles:
            keys = [(GENERIC_PROFILE, rule.source.value)]
        else:
            keys = [(p, rule.source.value) for p in rule.profiles]
        for key in keys:
            if key not in self.rules:
                self.rules[key] = self.lookup_cls([rule])
            else:
                self.rules[key].add_rule(rule)
            self.add_rules += 1

    def delete_rule(self, rid: str):
        """Remove rule from lookup"""
        rule = None
        for rl in self.rules.values():
            rule = rl.delete_rule(rid)
        if rule:
            logger.info("[%s] Rule removed: %s", rule.id, rule.name)
        else:
            logger.info("[%s] Rule with id not found", rid)

    def load(self, skip_load_rules: bool = False):
        """
        Load rules from database
        """
        self.lookup_cls = get_handler(config.classifier.lookup_handler)
        self.rules = {}
        logger.info("Loading rules")
        n = 0
        rules = defaultdict(list)
        self.default_rule = EventClassificationRule.objects.filter(
            name=config.classifier.default_rule,
        ).first()
        if self.default_rule:
            self.default_rule = Rule.from_config(
                EventClassificationRule.get_rule_config(self.default_rule),
                self.enumerations,
                r_format="classification",
            )
        self.load_enumerations()
        if skip_load_rules:
            return
        # Initialize rules
        for r in EventClassificationRule.objects.order_by("preference"):
            try:
                rule = Rule.from_config(
                    EventClassificationRule.get_rule_config(r),
                    self.enumerations,
                    r_format="classification",
                )
            except InvalidPatternException as e:
                logger.error("Failed to load rule '%s': Invalid patterns: %s", r.name, e)
                continue
            # Find profile restrictions
            if not rule.profiles:
                rules[GENERIC_PROFILE, rule.source.value] += [rule]
                continue
            # Apply rules to appropriative chains
            for p in rule.profiles:
                rules[p, rule.source.value] += [rule]
            n += 1
        # Apply lookup solution
        self.rules = {k: self.lookup_cls(rules[k]) for k in rules}
        logger.info("%d rules are loaded in the %d chains", n, len(self.rules))

    def load_enumerations(self):
        logger.info("Loading enumerations")
        n = 0
        # self.enumerations = {}
        for e in Enumeration.objects.all():
            r = {}
            for k, v in e.values.items():
                for vv in v:
                    r[vv.lower()] = k
            self.enumerations[e.name] = r
            n += 1
        logger.info("%d enumerations loaded" % n)

    def find_rule(
        self,
        event: Event,
        vars: Dict[str, Any],
    ) -> Tuple[Optional[Rule], Optional[Dict[str, Any]]]:
        """
        Find first matching classification rule

        Args:
            event: Event
            vars: raw and resolved variables
        Returns: Event class and extracted variables
        """
        # Get chain
        if event.type.source == EventSource.SYSLOG and not event.message:
            return None, None
        # Find rules lookup
        lookup = self.rules.get((event.type.profile, event.type.source.value))
        if lookup:
            lookup = lookup.lookup_rules(event, vars)
        gen_lookup = self.rules.get((GENERIC_PROFILE, event.type.source.value))
        if gen_lookup:
            gen_lookup = gen_lookup.lookup_rules(event, vars)
        logger.debug("Check rules for data: %s, labels: %s", vars, event.labels)
        for r in chain.from_iterable([lookup or [], gen_lookup or []]):
            # Try to match rule
            metrics["rules_checked"] += 1
            v = r.match(event.message, vars, event.labels)
            logger.debug("[%s] Check rule: %s", r.event_class_name, r.name)
            if v is not None:
                logger.debug(
                    "[%s] Matching class for event %s found: %s (Rule: %s)",
                    event.target.name,
                    event.id,
                    r.event_class_name,
                    r.name,
                )
                return r, v
        if self.default_rule:
            return self.default_rule, {}
        return None, None

    @classmethod
    def resolve_resource(cls, v: VarItem, vv: Dict[str, Any], managed_object: Any):
        """"""
        m = get_model(v.resource_model)
        x = m.get_component(managed_object=managed_object, **vv)
        if x:
            vv[v.name] = x.name
            logger.info(
                "[%s|%s] Interface found: %s",
                # event.id,
                managed_object.name,
                managed_object.address,
                x.name,
            )
        else:
            logger.info(
                "[%s|%s] Interface not found:%s",
                # event.id,
                managed_object.name,
                managed_object.address,
                vv,
            )
        return x

    def eval_vars(
        self, r_vars: Dict[str, Any], managed_object: Any, e_cfg: EventConfig, by_test: bool = False
    ) -> Tuple[Dict[str, Any], List[Any], Optional[str]]:
        """Evaluate rule variables"""
        r = {}
        # Resolve resource
        # resource -> var
        resources = []
        error = None
        # Resolve e_vars
        for ecv in e_cfg.vars:
            # Check variable is present
            if ecv.resource_model and not by_test:
                try:
                    res = self.resolve_resource(ecv, r_vars, managed_object)
                except AttributeError:
                    error = f"Resource ({ecv.resource_model}) not found: {r_vars}"
                    logger.info(
                        "[%s|%s] Resource (%s) not found:%s",
                        # event.id,
                        managed_object.name if managed_object else "NOT_FOUND",
                        managed_object.address if managed_object else "NOT_FOUND",
                        ecv.resource_model,
                        r_vars,
                    )
                    continue
                if res:
                    resources.append(res)
            if ecv.name not in r_vars:
                if ecv.required:
                    # raise Exception("Required variable '%s' is not found" % ecv.name)
                    logger.error("Required variable '%s' is not found", ecv.name)
                    return r, resources, f"Required variable '{ecv.name}' is not found"
                continue
            # Decode variable
            try:
                v = ecv.type.clean_value(r_vars[ecv.name])
            except InterfaceTypeError:
<<<<<<< HEAD
                raise EventProcessingFailed(
                    "Cannot decode variable '%s'. Invalid %s: %s"
                    % (ecv.name, ecv.type, r_vars[ecv.name])
=======
                msg = (
                    f"Cannot decode variable '{ecv.name}'. Invalid {ecv.type}: '{r_vars[ecv.name]}'"
>>>>>>> 5837dccc
                )
                raise EventProcessingFailed(msg)
            r[ecv.name] = v
        return r, resources, error

    @staticmethod
    def decode_str(event, value):
        return value

    @staticmethod
    def decode_int(event, value):
        if value is not None and value.isdigit():
            return int(value)
        return 0

    @staticmethod
    def decode_ipv4_address(event, value):
        return IPv4Parameter().clean(value)

    @staticmethod
    def decode_ipv6_address(event, value):
        return IPv6Parameter().clean(value)

    @staticmethod
    def decode_ip_address(event, value):
        return IPParameter().clean(value)

    @staticmethod
    def decode_ipv4_prefix(event, value):
        return IPv4PrefixParameter().clean(value)

    @staticmethod
    def decode_ipv6_prefix(event, value):
        return IPv6PrefixParameter().clean(value)

    @staticmethod
    def decode_ip_prefix(event, value):
        return PrefixParameter().clean(value)

    @staticmethod
    def decode_mac(event, value):
        return MACAddressParameter().clean(value)

    @staticmethod
    def decode_interface_name(event, value: str):
        return profile_loader.get_profile(event.type.profile)().convert_interface_name(value)

    @staticmethod
    def decode_oid(event, value):
        return value<|MERGE_RESOLUTION|>--- conflicted
+++ resolved
@@ -246,14 +246,8 @@
             try:
                 v = ecv.type.clean_value(r_vars[ecv.name])
             except InterfaceTypeError:
-<<<<<<< HEAD
-                raise EventProcessingFailed(
-                    "Cannot decode variable '%s'. Invalid %s: %s"
-                    % (ecv.name, ecv.type, r_vars[ecv.name])
-=======
                 msg = (
                     f"Cannot decode variable '{ecv.name}'. Invalid {ecv.type}: '{r_vars[ecv.name]}'"
->>>>>>> 5837dccc
                 )
                 raise EventProcessingFailed(msg)
             r[ecv.name] = v
