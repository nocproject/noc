--- conflicted
+++ resolved
@@ -362,13 +362,9 @@
                 try:
                     v = decoder(event, v)
                 except InterfaceTypeError:
-<<<<<<< HEAD
-                    raise EventProcessingFailed("Cannot decode variable '%s'. Invalid %s: %s" %
-                                                (ecv.name, ecv.type, repr(v)))
-=======
-                    raise EventProcessingFailed("Cannot decode variable '%s'. Invalid %s: %s"
-                                                % (ecv.name, ecv.type, repr(v)))
->>>>>>> 1f62e06f
+                    raise EventProcessingFailed(
+                        "Cannot decode variable '%s'. Invalid %s: %s" % (ecv.name, ecv.type, repr(v))
+                    )
             r[ecv.name] = v
         return r
 
