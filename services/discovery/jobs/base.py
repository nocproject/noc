--- conflicted
+++ resolved
@@ -21,12 +21,9 @@
 import six
 from six import StringIO
 from pymongo import UpdateOne
-<<<<<<< HEAD
 from typing import List, Dict
-=======
-from builtins import str
+from builtins import str, object
 from builtins import object
->>>>>>> 700a21b0
 
 # NOC modules
 from noc.core.scheduler.periodicjob import PeriodicJob
