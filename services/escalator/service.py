--- conflicted
+++ resolved
@@ -25,15 +25,6 @@
 
     @tornado.gen.coroutine
     def on_activate(self):
-<<<<<<< HEAD
-        self.scheduler = Scheduler(
-            "escalator",
-            reset_running=True,
-            max_threads=config.escalator.max_threads,
-            ioloop=self.ioloop
-        )
-        self.scheduler.run()
-=======
         self.shards = {}
         self.apply_shards()
 
@@ -59,12 +50,11 @@
                 "escalator",
                 pool=sn,
                 reset_running=True,
-                max_threads=shard_threads[sn],
+                max_threads=config.escalator.max_threads,
                 ioloop=self.ioloop,
                 service=self
             )
             self.shards[sn].run()
->>>>>>> d0be8ec9
 
 if __name__ == "__main__":
     EscalatorService().start()