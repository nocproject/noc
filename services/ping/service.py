#!./bin/python
# -*- coding: utf-8 -*-
# ---------------------------------------------------------------------
# Ping service
# ---------------------------------------------------------------------
# Copyright (C) 2007-2017 The NOC Project
# See LICENSE for details
# ---------------------------------------------------------------------

# Python modules
from __future__ import absolute_import
import functools
import time
import datetime
import socket
import struct
import os
# Third-party modules
import tornado.ioloop
import tornado.gen
# NOC modules
from noc.config import config
from noc.core.service.base import Service
from noc.core.ioloop.timers import PeriodicOffsetCallback
from noc.core.ioloop.ping import Ping
from .probesetting import ProbeSetting


class PingService(Service):
    name = "ping"
    #
    leader_group_name = "ping-%(pool)s"
    pooled = True
    process_name = "noc-%(name).10s-%(pool).3s"
    require_nsq_writer = True

    def __init__(self):
        super(PingService, self).__init__()
        self.messages = []
        self.metrics = []
        self.send_callback = None
        self.mappings_callback = None
        self.metrics_callback = None
        self.probes = {}  # address -> ProbeSetting
        self.omap = None
        self.ping = None
        self.is_throttled = False
        self.slot_number = 0
        self.total_slots = 1

    @tornado.gen.coroutine
    def on_activate(self):
        # Acquire slot
        self.slot_number, self.total_slots = yield self.acquire_slot()
        if self.total_slots > 1:
            self.logger.info(
                "Enabling distributed mode: Slot %d/%d",
                self.slot_number, self.total_slots
            )
        else:
            self.logger.info("Enabling standalone mode")

        self.logger.info("Setting nice level to -20")
        try:
            os.nice(-20)
        except OSError as e:
            self.logger.info("Cannot set nice level to -20: %s", e)
        #
        self.perf_metrics["down_objects"] = 0
        # Open ping sockets
        self.ping = Ping(self.ioloop, tos=config.ping.tos)
        # Register RPC aliases
        self.omap = self.open_rpc("omap")
        # Set event listeners
        # self.subscribe("objmapchange.%(pool)s",
        #                self.on_object_map_change)
        # Send spooled messages every 250ms
        self.logger.debug("Stating message sender task")
        self.send_callback = tornado.ioloop.PeriodicCallback(
            self.send_messages,
            250,
            self.ioloop
        )
        self.send_callback.start()
        # Get object mappings every 300s
        self.logger.debug("Stating object mapping task")
        self.mappings_callback = tornado.ioloop.PeriodicCallback(
            self.get_object_mappings,
            300000,
            self.ioloop
        )
        self.mappings_callback.start()
        # Get mappings for the first time
        self.ioloop.add_callback(self.get_object_mappings)

    def get_mon_data(self):
        r = super(PingService, self).get_mon_data()
        r["throttled"] = self.is_throttled
        return r

    def register_message(self, object, timestamp, data):
        """
        Spool message to be sent
        """
        self.messages += [{
            "ts": timestamp,
            "object": object,
            "data": data
        }]

    @tornado.gen.coroutine
    def send_messages(self):
        """
        Periodic task to send collected messages to classifier
        """
        if self.messages:
            messages, self.messages = self.messages, []
            self.mpub("events", messages)

    @tornado.gen.coroutine
    def get_object_mappings(self):
        """
        Periodic task to request object mappings
        """
        def is_my_task(d):
            x = struct.unpack("!L", socket.inet_aton(d))[0]
            return x % self.total_slots == self.slot_number

        self.logger.info("Requesting object mappings")
        try:
            sm = yield self.omap.get_ping_mappings(config.pool)
        except self.omap.RPCError as e:
            self.logger.error("Failed to get object mappings: %s", e)
            return
        #
        xd = set(self.probes)
        if self.total_slots > 1:
            nd = set(x for x in sm if is_my_task(x))
        else:
            nd = set(sm)
        self.logger.info("Processing %d of %d tasks", len(nd), len(sm))
        # delete probes
        for d in xd - nd:
            self.delete_probe(d)
        # create probes
        for d in nd - xd:
            self.create_probe(d, sm[d])
        # update probe
        for d in xd & nd:
            if self.probes[d].is_differ(sm[d]):
                self.update_probe(d, sm[d])
        self.perf_metrics["ping_objects"] = len(self.probes)

    def on_object_map_change(self, topic):
        self.logger.info("Object mappings changed. Rerequesting")
        self.ioloop.add_callback(self.get_object_mappings)

    def create_probe(self, ip, data):
        """
        Create new ping probe
        """
        self.logger.info("Create probe: %s (%ds)", ip, data["interval"])
        ps = ProbeSetting(address=ip, **data)
        self.probes[ip] = ps
        pt = PeriodicOffsetCallback(
            functools.partial(self.ping_check, ps),
            ps.interval * 1000
        )
        ps.task = pt
        pt.start()
        self.perf_metrics["ping_probe_create"] += 1

    def delete_probe(self, ip):
        if ip not in self.probes:
            return
        self.logger.info("Delete probe: %s", ip)
        ps = self.probes[ip]
        ps.task.stop()
        ps.task = None
        del self.probes[ip]
        self.perf_metrics["ping_probe_delete"] += 1
        if ps.status is not None and not ps.status:
            self.perf_metrics["down_objects"] -= 1

    def update_probe(self, ip, data):
        self.logger.info("Update probe: %s (%ds)", ip, data["interval"])
        ps = self.probes[ip]
        if ps.interval != data["interval"]:
            ps.task.set_callback_time(data["interval"] * 1000)
        self.probes[ip].update(**data)
        self.perf_metrics["ping_probe_update"] += 1

    @tornado.gen.coroutine
    def ping_check(self, ps):
        """
        Perform ping check and set result
        """
        def q(s):
            return s.replace(" ", "\\ ").replace(",", "\\,").replace("=", "\\=")

        address = ps.address
        t0 = time.time()
        if address not in self.probes:
            return
        self.perf_metrics["ping_check_total"] += 1
        if ps.time_cond:
            dt = datetime.datetime.fromtimestamp(t0)
            if not eval(ps.time_cond, {"T": dt}):
                self.perf_metrics["ping_check_skips"] += 1
                return
        rtt, attempts = yield self.ping.ping_check_rtt(
<<<<<<< HEAD
            address,
            count=config.ping.max_packets,
            timeout=config.ping.timeout
=======
            ps.address,
            policy=ps.policy,
            size=ps.size,
            count=ps.count,
            timeout=ps.timeout
>>>>>>> 503a2a4d
        )
        s = rtt is not None
        if s:
            self.perf_metrics["ping_check_success"] += 1
        else:
            self.perf_metrics["ping_check_fail"] += 1
        if ps and s != ps.status:
            if s:
                self.perf_metrics["down_objects"] -= 1
            else:
                self.perf_metrics["down_objects"] += 1
            if config.ping.throttle_threshold:
                # Process throttling
                down_ratio = (
                    float(self.perf_metrics["down_objects"]) * 100.0 /
                    float(self.perf_metrics["ping_objects"])
                )
                if self.is_throttled:
                    restore_ratio = config.ping.restore_threshold or config.ping.throttle_threshold
                    if down_ratio <= restore_ratio:
                        self.logger.info(
                            "Leaving throttling mode (%s%% <= %s%%)",
                            down_ratio, restore_ratio
                        )
                        self.is_throttled = False
                        # @todo: Send unthrottling message
                elif down_ratio > config.ping.throttle_threshold:
                    self.logger.info(
                        "Entering throttling mode (%s%% > %s%%)",
                        down_ratio, config.ping.throttle_threshold
                    )
                    self.is_throttled = True
                    # @todo: Send throttling message
            ts = " (Throttled)" if self.is_throttled else ""
            self.logger.info(
                "[%s] Changing status to %s%s",
                address, s, ts
            )
            ps.status = s
        if ps and not self.is_throttled and s != ps.sent_status:
            result = "success" if s else "failed"
            self.register_message(
                ps.id,
                t0,
                {
                    "source": "system",
                    "probe": "ping",
                    "ip": address,
                    "result": result
                }
            )
            ps.sent_status = s
        self.logger.debug("[%s] status=%s rtt=%s", address, s, rtt)
        # Send RTT metrics
        if rtt is not None and ps.report_rtt:
            self.register_metrics([
                "Ping\\ |\\ RTT,object=%s value=%s %s" % (
                    q(ps.name), rtt, int(time.time())
                )
            ])
        if ps.report_attempts:
            self.register_metrics([
                "Ping\\ |\\ Attempts,object=%s value=%s %s" % (
                    q(ps.name), attempts, int(time.time())
                )
            ])


if __name__ == "__main__":
    PingService().start()<|MERGE_RESOLUTION|>--- conflicted
+++ resolved
@@ -8,7 +8,6 @@
 # ---------------------------------------------------------------------
 
 # Python modules
-from __future__ import absolute_import
 import functools
 import time
 import datetime
@@ -23,7 +22,7 @@
 from noc.core.service.base import Service
 from noc.core.ioloop.timers import PeriodicOffsetCallback
 from noc.core.ioloop.ping import Ping
-from .probesetting import ProbeSetting
+from probesetting import ProbeSetting
 
 
 class PingService(Service):
@@ -68,7 +67,7 @@
         #
         self.perf_metrics["down_objects"] = 0
         # Open ping sockets
-        self.ping = Ping(self.ioloop, tos=config.ping.tos)
+        self.ping = Ping(self.ioloop, tos=self.config.tos)
         # Register RPC aliases
         self.omap = self.open_rpc("omap")
         # Set event listeners
@@ -209,17 +208,11 @@
                 self.perf_metrics["ping_check_skips"] += 1
                 return
         rtt, attempts = yield self.ping.ping_check_rtt(
-<<<<<<< HEAD
-            address,
-            count=config.ping.max_packets,
-            timeout=config.ping.timeout
-=======
             ps.address,
             policy=ps.policy,
             size=ps.size,
             count=ps.count,
             timeout=ps.timeout
->>>>>>> 503a2a4d
         )
         s = rtt is not None
         if s:
