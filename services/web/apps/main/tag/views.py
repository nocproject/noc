--- conflicted
+++ resolved
@@ -34,16 +34,8 @@
         else:
             q = request.GET["query"]
             tags = Tag.objects.filter(tag__startswith=q)
-<<<<<<< HEAD
-
-        return {"data": [{"id": t.tag, "label": t.tag} for t in tags],
-                "total": tags.count(),
-                "success": True
-                }
-=======
         return {
             "data": [{"id": t.tag, "label": t.tag} for t in tags],
             "total": tags.count(),
             "success": True
-        }
->>>>>>> 7c92b5e8
+        }