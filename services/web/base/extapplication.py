--- conflicted
+++ resolved
@@ -19,6 +19,7 @@
 
 # NOC modules
 from noc.main.models.favorites import Favorites
+from noc.main.models.slowop import SlowOp
 from noc.config import config
 from noc.models import is_document
 from .application import Application, view
@@ -352,15 +353,11 @@
             Favorites.add_item(request.user, self.app_id, item)
         else:
             Favorites.remove_item(request.user, self.app_id, item)
-<<<<<<< HEAD
         return True
-=======
-        return True
+
     @view(url=r"^futures/(?P<f_id>[0-9a-f]{24})/$", method=["GET"], access="launch", api=True)
     def api_future_status(self, request, f_id):
-        op = self.get_object_or_404(
-            SlowOp, id=f_id, user=request.user.username
-        )
+        op = self.get_object_or_404(SlowOp, id=f_id, user=request.user.username)
         if op.is_ready():
             # Note: the slow operation will be purged by TTL index
             result = op.result()
@@ -376,5 +373,4 @@
 
     def submit_slow_op(self, a, o, request, **kwargs):
         res = SlowOp.submit(a, o, user=request.user.username, **kwargs)
-        return res
->>>>>>> 1e96b9e2
+        return res