//---------------------------------------------------------------------
// NOC.core.ModelApplication
//---------------------------------------------------------------------
// Copyright (C) 2007-2017 The NOC Project
// See LICENSE for details
//---------------------------------------------------------------------
console.debug("Defining NOC.core.ModelApplication");

Ext.define("NOC.core.ModelApplication", {
    extend: "NOC.core.Application",
    requires: [
        "NOC.core.ModelStore",
        "NOC.core.InlineModelStore"
    ],
    mixins: [
        "NOC.core.Export"
    ],

    layout: "card",
    search: false,
    searchPlaceholder: undefined,
    searchTooltip: undefined,
    filters: null,
    gridToolbar: [],  // Additional grid toolbar buttons
    formToolbar: [],  // Additional form toolbar buttons
    currentRecord: null,
    appTitle: null,
    createTitle: __("Create") + " {0}",
    cloneTitle: __("Clone") + " {0}",
    changeTitle: __("Change") + " {0}",
    groupChangeTitle: __("Change") + " {0} {1}",
    rowClassField: undefined,
    actions: undefined,
    previewIcon: "icon_magnifier",
    preview: null,
    treeFilter: null,
    formLayout: "anchor",
    formMinWidth: undefined,
    formMaxWidth: undefined,
<<<<<<< HEAD
    helpId: undefined,
    listHelpId: undefined,
    formHelpId: undefined,
    //
=======
    navTooltipTemplate: new Ext.XTemplate(
        '<tpl if="data.name">',
        '{data.name} - ',
        '</tpl>{title}'
    ),

>>>>>>> 7a82bf16
    initComponent: function() {
        var me = this;
        // set base_url
        var n = me.self.getName().split(".");
        me.base_url = "/" + n[1] + "/" + n[2] + "/";
        me.appName = n[1] + "." + n[2];
        // Variables
        me.currentQuery = me.currentQuery || {};
        // Create store
        var bs = Math.ceil(screen.height / 24);
        me.store = Ext.create("NOC.core.ModelStore", {
            model: me.model,
            customFields: me.noc.cust_model_fields || [],
            autoLoad: false,
            pageSize: bs,
            leadingBufferZone: bs,
            numFromEdge: Math.ceil(bs / 2),
            trailingBufferZone: bs
        });
        me.store.on("beforeload", me.onBeforeLoad, me);
        me.store.on("load", me.onLoad, me);
        me.store.on("exception", me.onLoadError, me);

        me.idField = me.store.idProperty;
        // Generate persistent field names
        me.persistentFields = {};
        Ext.each(me.store.model.getFields(), function(f) {
            if(f.persist) {
                me.persistentFields[f.name] = true;
            }
        });
        //
        me.hasGroupEdit = me.checkGroupEdit();
        // Create GRID card
        me.ITEM_GRID = me.registerItem(me.createGrid());
        // Create FORM card
        me.ITEM_FORM = me.registerItem(me.createForm());
        // Create Group Edit form when necessary
        if(me.hasGroupEdit) {
            me.ITEM_GROUP_FORM = me.registerItem(me.createGroupForm())
        }
        //
        Ext.apply(me, {
            items: me.getRegisteredItems(),
            activeItem: me.ITEM_GRID
        });
        // Initialize component
        me.callParent();
        me.currentRecord = null;
        // Process commands
        switch(me.getCmd()) {
            case "open":
                me.loadById(me.noc.cmd.id);
                break;
            case "history":
                me.restoreHistory(me.noc.cmd.args);
                return;
            case "new":
                me.newRecord(me.noc.cmd.args);
                break;
        }
        // Finally, load the store
        if(Ext.Object.isEmpty(me.currentQuery)) {
            me.store.load();
        } else {
            Ext.each(me.filterSetters, function(set) {
                set(me.currentQuery);
            });
            me.reloadStore();
        }
    },
    //
    createGrid: function() {
        var me = this;
        // Setup Grid toolbar
        var gridToolbar = [];

        if(me.levelFilter) {
            me.upButton = Ext.create("Ext.button.Button", {
                glyph: NOC.glyph.level_up,
                tooltip: __("Level Up"),
                scope: me,
                handler: me.onLevelUp
            });
            gridToolbar.push(me.upButton);
        }

        me.searchField = Ext.create("Ext.ux.form.SearchField", {
            name: "search_field",
            hideLabel: true,
            width: 400,
            typeAhead: false,
            typeAheadDelay: 500,
            emptyText: me.searchPlaceholder,
            tooltip: me.searchTooltip,
            hasAccess: function(app) {
                return app.search === true;
            },
            scope: me,
            handler: me.onSearch,
            listeners: {
                render: me.addTooltip
            }
        });

        me.refreshButton = Ext.create("Ext.button.Button", {
            glyph: NOC.glyph.refresh,
            tooltip: __("Refresh"),
            scope: me,
            handler: me.onRefresh
        });

        me.createButton = Ext.create("Ext.button.Button", {
            itemId: "create",
            text: __("Add"),
            glyph: NOC.glyph.plus,
            tooltip: __("Add new record"),
            hasAccess: NOC.hasPermission("create"),
            scope: me,
            handler: me.onNewRecord
        });

        me.exportButton = Ext.create("Ext.button.Button", {
            itemId: "export",
            text: __("Export"),
            glyph: NOC.glyph.arrow_down,
            tooltip: __("Save screen"),
            scope: me,
            handler: function() {
                this.save(this.grid, "managed_objects.csv");
            }
        });

        gridToolbar.push(me.searchField, me.refreshButton, me.createButton, me.exportButton);
        // admin actions
        if(me.actions || me.hasGroupEdit) {
            gridToolbar.push(me.createActionMenu());
        }
        gridToolbar = gridToolbar.concat(me.gridToolbar);
        gridToolbar.push("->");
        me.totalField = Ext.create("Ext.button.Button", {
        });
        gridToolbar.push(me.totalField);
        if(me.helpId || me.listHelpId) {
            me.listHelpButton = Ext.create("Ext.button.Button", {
                itemId: "listHelp",
                glyph: NOC.glyph.question_circle,
                tooltip: __("Application Help"),
                scope: me,
                handler: NOC.helpOpener(me.listHelpId || me.helpId)
            });
            gridToolbar = gridToolbar.concat("-", me.listHelpButton);
        }
        // Initialize panels
        // Filters
        var grid_rbar = null;
        me.filterGetters = [];
        me.filterSetters = [];
        if(me.filters) {
            var fh = Ext.bind(me.onFilter, me),
                filters = [{
                    title: __("Favorites"),
                    name: "fav_status",
                    ftype: "favorites"
                }].concat(me.filters);
            grid_rbar = {
                xtype: "form",
                autoScroll: true,
                itemId: "filters",
                width: 208,
                title: __("Filter"),
                padding: 4,
                tools: [
                    {
                        type: "close",
                        tooltip: __("Reset filters"),
                        scope: me,
                        handler: me.onResetFilters
                    }
                ],
                items: filters.map(function(f) {
                    // @todo: Smarter solution using Ext.Class.alias
                    var ft = {
                        boolean: "NOC.core.modelfilter.Boolean",
                        choices: "NOC.core.modelfilter.Choices",
                        lookup: "NOC.core.modelfilter.Lookup",
                        list: "NOC.core.modelfilter.List",
                        vcfilter: "NOC.core.modelfilter.VCFilter",
                        afi: "NOC.core.modelfilter.AFI",
                        vc: "NOC.core.modelfilter.VC",
                        tag: "NOC.core.modelfilter.Tag",
                        favorites: "NOC.core.modelfilter.Favorites",
                        tree: "NOC.core.modelfilter.Tree"
                    }[f.ftype];
                    var fc = Ext.Object.merge(f, {
                        referrer: me.appName,
                        itemId: f.name
                    });
                    var fg = Ext.create(ft, fc);
                    fg.handler = fh;
                    me.filterGetters = me.filterGetters.concat(
                        Ext.bind(fg.getFilter, fg)
                    );
                    me.filterSetters = me.filterSetters.concat(
                        Ext.bind(fg.setFilter, fg)
                    );
                    return fg;
                })
            };
        }
        // Grid
        var cust_columns = me.noc.cust_grid_columns || [];
        Ext.each(cust_columns, function(c) {
            if(c.renderer && Ext.isString(c.renderer)) {
                c.renderer = eval(c.renderer);
            }
        });
        var selModel = Ext.create("Ext.selection.CheckboxModel", {
            preventFocus: true
        });
        if(me.actions) {
            selModel.on("selectionchange", me.onActionSelectionChange, me);
        }

        var rowItems = [
            {
                glyph: NOC.glyph.star,
                tooltip: __("Mark/Unmark"),
                scope: me,
                getColor: function(cls, meta, r) {
                    return r.get("fav_status") ? NOC.colors.starred : NOC.colors.unstarred;
                },
                handler: me.onFavItem
            },
            {
                glyph: NOC.glyph.edit,
                color: NOC.colors.edit,
                tooltip: __("Edit"),
                scope: me,
                handler: function(grid, rowIndex, colIndex) {
                    var me = this,
                        record = me.store.getAt(rowIndex);
                    me.onEditRecord(record);
                }
            }
        ];

        if(me.openDashboard) {
            rowItems = rowItems.concat([
                {
                    glyph: me.openDashboard.icon,
                    color: me.openDashboard.color,
                    tooltip: me.openDashboard.tooltip,
                    scope: me,
                    handler: function(grid, rowIndex) {
                        var me = this,
                            record = me.store.getAt(rowIndex);
                        var url = '/ui/grafana/dashboard/script/noc.js?dashboard=' + me.openDashboard.type + '&id=' + record.get('managed_object');

                        if('ipsla' === me.openDashboard.type) {
                            url += '&var-probe=' + record.get('name')
                        }
                        window.open(url);
                    }
                }
            ]);
        }

        if(me.levelFilter) {
            rowItems = rowItems.concat([
                {
                    glyph: me.levelFilter.icon,
                    color: me.levelFilter.color,
                    tooltip: me.levelFilter.tooltip,
                    scope: me,
                    handler: function(grid, rowIndex) {
                        var me = this,
                            record = me.store.getAt(rowIndex);

                        me.currentQuery[me.levelFilter.filter] = record.id;
                        me.store.setFilterParams(me.currentQuery);
                        Ext.each(me.filterSetters, function(set) {
                            set(me.currentQuery);
                        });
                        me.reloadStore();
                    }
                }
            ]);
        }

        // @todo: Replace with preview api
        if(me.onPreview) {
            rowItems = rowItems.concat([
                {
                    glyph: NOC.glyph.search,
                    color: NOC.colors.preview,
                    tooltip: __("Preview"),
                    scope: me,
                    handler: function(grid, rowIndex, colIndex) {
                        var me = this;
                        me.onPreview(me.store.getAt(rowIndex));
                    }
                }
            ]);
        }
        if(me.preview) {
            // @todo: Detect panel instances
            var config = {
                app: me,
                xtype: "Ext.panel.Panel"
            };
            Ext.apply(config, me.preview);
            me.ITEM_PREVIEW = me.registerItem(
                Ext.create(config.xtype, config)
            );
            rowItems = rowItems.concat([
                {
                    glyph: NOC.glyph.search,
                    color: NOC.colors.preview,
                    tooltip: __("Preview"),
                    scope: me,
                    handler: function(grid, rowIndex, colIndex) {
                        var me = this;
                        me.showPreview(me.store.getAt(rowIndex));
                    }
                }
            ]);
        }

        var gridColumns = me.columns.concat(cust_columns);
        // Set up tooltips
        Ext.each(gridColumns, function(c) {
            if(!c.listeners) {
                c.listeners = {};
            }
            c.listeners.afterrender = function() {
                Ext.create("Ext.ToolTip", {
                    target: this.getEl(),
                    anchor: "top",
                    trackMouse: true,
                    html: this.tooltip || this.text
                });
            }
        });
        //
        var gridToolbars = [
            {
                xtype: "toolbar",
                items: me.applyPermissions(gridToolbar)
            }
        ];
        //
        if(me.treeFilter) {
            var treeFilterToolbar = Ext.create("NOC.core.TreeFilterToolbar", {
                field: me.treeFilter,
                url: me.base_url + "tree_lookup/",
                listeners: {
                    scope: me,
                    select: me.onFilter
                }
            });
            gridToolbars.push(treeFilterToolbar);
            me.filterGetters.push(
                Ext.bind(treeFilterToolbar.getFilter, treeFilterToolbar)
            );
        }
        //
        var gridPanel = Ext.create("Ext.grid.Panel", {
            itemId: "grid",
            store: me.store,
            emptyText: __("No records"),
            columns: [
                {
                    xtype: "glyphactioncolumn",
                    width: 20 * rowItems.length,
                    sortable: false,
                    items: rowItems,
                    stateId: "rowaction"
                },
                {
                    text: __("ID"),
                    dataIndex: me.idField,
                    hidden: true
                }
            ].concat(gridColumns),
            border: false,
            autoScroll: true,
            stateful: true,
            stateId: me.appName + "-grid",
            plugins: [
                //     {
                //         ptype: "bufferedrenderer"
                //         //trailingBufferZone: 50,
                //         //leadingBufferZone: 50
                //     }
            ],
            selModel: selModel,
            dockedItems: gridToolbars,
            rbar: grid_rbar,
            viewConfig: {
                enableTextSelection: true,
                getRowClass: Ext.bind(me.getRowClass, me),
                listeners: {
                    scope: me,
                    cellclick: me.onCellClick
                }
            },
            listeners: {
                scope: me,
                itemdblclick: function(grid, record) {
                    this.onEditRecord(record);
                }
            }
        });
        // Shortcuts
        me.grid = gridPanel;
        if(me.filters) {
            me.filterPanel = me.grid.getComponent("filters");
        }
        return gridPanel;
    },
    //
    createForm: function() {
        var me = this,
            focusField = null,
            autoFocusFields;
        //
        me.saveButton = Ext.create("Ext.button.Button", {
            itemId: "save",
            text: __("Save"),
            tooltip: __("Save changes"),
            glyph: NOC.glyph.save,
            formBind: true,
            disabled: true,
            scope: me,
            // @todo: check access
            handler: me.onSave
        });
        //
        me.closeButton = Ext.create("Ext.button.Button", {
            itemId: "close",
            text: __("Close"),
            tooltip: __("Close without saving"),
            glyph: NOC.glyph.arrow_left,
            scope: me,
            handler: me.onClose
        });
        //
        me.resetButton = Ext.create("Ext.button.Button", {
            itemId: "reset",
            text: __("Reset"),
            tooltip: __("Reset to default values"),
            glyph: NOC.glyph.undo,
            disabled: true,
            scope: me,
            handler: me.onReset
        });
        //
        me.deleteButton = Ext.create("Ext.button.Button", {
            itemId: "delete",
            text: __("Delete"),
            tooltip: __("Delete object"),
            glyph: NOC.glyph.times,
            disabled: true,
            hasAccess: NOC.hasPermission("delete"),
            scope: me,
            handler: me.onDelete
        });
        //
        me.cloneButton = Ext.create("Ext.button.Button", {
            itemId: "clone",
            text: __("Clone"),
            tooltip: __("Copy existing values to a new object"),
            glyph: NOC.glyph.copy,
            disabled: true,
            hasAccess: NOC.hasPermission("create"),
            scope: me,
            handler: me.onClone
        });
        //
        // Default toolbar items
        var formToolbar = [
            me.saveButton,
            me.closeButton,
            "-",
            me.resetButton,
            me.deleteButton,
            "-",
            me.cloneButton
        ];
        // Add View button
        if(me.onPreview) {
            formToolbar.push({
                text: __("View"),
                tooltip: __("Preview"),
                glyph: NOC.glyph.eye,
                // hasAccess:
                scope: me,
                handler: function() {
                    var me = this;
                    me.onPreview(me.currentRecord)
                }
            });
        }
        if(me.formToolbar && me.formToolbar.length) {
            formToolbar.push("-");
        }
        formToolbar = formToolbar.concat(me.formToolbar);
        //
        if(me.helpId || me.formHelpId){
            me.formHelpButton = Ext.create("Ext.button.Button", {
                    itemId: "formHelp",
                    glyph: NOC.glyph.question_circle,
                    tooltip: __("Form Help"),
                    scope: me,
                    handler: NOC.helpOpener(me.formHelpId || me.helpId)
                }
            );
            formToolbar = formToolbar.concat("->", me.formHelpButton);
        }
        // Prepare inlines grid
        var formInlines = [];
        me.inlineStores = [];
        if(me.inlines) {
            for(var i = 0; i < me.inlines.length; i++) {
                var inline = me.inlines[i],
                    istore = Ext.create("NOC.core.InlineModelStore", {
                        model: inline.model
                    }),
                    gp = {
                        xtype: "gridpanel",
                        columns: inline.columns,
                        store: istore,
                        selType: "rowmodel",
                        minHeight: 130,
                        dockedItems: [
                            {
                                xtype: "pagingtoolbar",
                                store: istore,
                                dock: "bottom",
                                displayInfo: true
                            }
                        ],
                        plugins: [
                            Ext.create("Ext.grid.plugin.RowEditing", {
                                clicksToEdit: 2,
                                listeners: {
                                    scope: me,
                                    beforeedit: me.onInlineBeforeEdit,
                                    edit: me.onInlineEdit,
                                    canceledit: me.onInlineCancel
                                }
                            })
                        ],
                        tbar: [
                            {
                                text: __("Add"),
                                glyph: NOC.glyph.plus,
                                handler: function() {
                                    var grid = this.up("panel"),
                                        rowEditing = grid.plugins[0];
                                    rowEditing.cancelEdit();
                                    grid.store.insert(0, {});
                                    rowEditing.startEdit(0, 0);
                                }
                            },
                            {
                                text: __("Delete"),
                                glyph: NOC.glyph.times,
                                handler: function() {
                                    var grid = this.up("panel"),
                                        sm = grid.getSelectionModel(),
                                        rowEditing = grid.plugins[0],
                                        app = grid.up("panel").up("panel");
                                    rowEditing.cancelEdit();
                                    grid.store.remove(sm.getSelection());
                                    if(grid.store.getCount() > 0) {
                                        sm.select(0);
                                    }
                                    app.onInlineEdit();
                                }
                            }
                        ],
                        listeners: {
                            validateedit: function(editor, e) {
                                // @todo: Bring to plugin
                                var form = editor.editor.getForm();
                                // Process comboboxes
                                form.getFields().each(function(field) {
                                    e.record.set(field.name, field.getValue());
                                    if(Ext.isDefined(field.getLookupData))
                                        e.record.set(field.name + "__label",
                                            field.getLookupData());
                                });
                            }
                        }
                    };
                formInlines.push({
                    xtype: "fieldset",
                    anchor: "100%",
                    minHeight: 130,
                    minWidth: me.formMinWidth,
                    maxWidth: me.formMaxWidth,
                    title: inline.title,
                    collapsible: true,
                    collapsed: inline.collapsed,
                    items: [gp]
                });
                me.inlineStores.push(istore);
            }
        }

        me.formTitle = Ext.create("Ext.container.Container", {
            minWidth: me.formMinWidth,
            maxWidth: me.formMaxWidth,
            html: "Title",
            itemId: "form_title",
            padding: "0 0 4 0"
        });
        // Build form fields
        var formFields = [me.formTitle];
        // Append configured fields
        formFields = formFields.concat(me.fields);
        // Append custom fields
        if(me.noc.cust_form_fields) {
            formFields = formFields.concat(me.noc.cust_form_fields);
        }
        formFields = formFields.concat(formInlines);

        me.formPanel = Ext.create("Ext.container.Container", {
            itemId: "form",
            layout: "fit",
            items: {
                xtype: 'form',
                layout: me.formLayout,
                border: true,
                padding: 4,
                bodyPadding: 4,
                autoScroll: true,
                defaults: {
                    anchor: "100%",
                    enableKeyEvents: true,
                    listeners: {
                        specialkey: {
                            scope: me,
                            fn: me.onFormSpecialKey
                        }
                    }
                },
                items: formFields,
                dockedItems: {
                    xtype: "toolbar",
                    dock: "top",
                    layout: {
                        overflowHandler: "Menu"
                    },
                    items: me.applyPermissions(formToolbar)
                }
            },
            getDefaultFocus: function() {
                return focusField;
            }
        });
        me.form = me.formPanel.items.first().getForm();
        // detect autofocus field
        autoFocusFields = Ext.ComponentQuery.query("[autoFocus=true]", me.formPanel);
        if(autoFocusFields && autoFocusFields.length > 0) {
            focusField = autoFocusFields[0];
        } else {
            focusField = me.form.getFields().items[1];
        }
        me.restoreFilter(me.noc.filterValuesUrl);
        return me.formPanel;
    },
    // Show grid
    showGrid: function() {
        var me = this;
        me.showItem(me.ITEM_GRID);
        me.setHistoryHash();
    },
    // Show Form
    showForm: function() {
        var me = this;
        me.showItem(me.ITEM_FORM);
        if(me.formPanel && me.formPanel.getDefaultFocus) {
            var df = me.formPanel.getDefaultFocus();
            if(df) {
                df.focus();
            }
        }
    },
    //
    showPreview: function(record) {
        var me = this,
            item = me.showItem(me.ITEM_PREVIEW);
        if(item !== undefined) {
            item.preview(record, me.ITEM_GRID);
        }
    },
    // Save changed data
    saveRecord: function(data) {
        var me = this,
            Model = me.store.getModel(),
            record = new Model(data),
            mv = record.validate(),
            result = {};

        if(!mv.isValid()) {
            // @todo: Error report
            NOC.error(__("Invalid data!"));
            return;
        }
        // Normalize
        data = record.getData();
        for(var name in data) {
            if(me.persistentFields[name]) {
                result[name] = data[name];
            }
        }
        if(me.currentRecord) {
            result[me.idField] = me.currentRecord.get(me.idField);
        }
        me.inlineStores
        .filter(function(store) {
            return store.hasOwnProperty("isLocal") && store.isLocal;
        })
        .forEach(function(store) {
            result[store.rootProperty] = store.getData().items.map(function(item) {
                var obj = {};
                obj[store.parentField] = item.get(store.parentField);
                return obj;
            });
        });
        me.mask("Saving ...");
        // Save data
        Ext.Ajax.request({
            url: me.base_url + (me.currentRecord ? result[me.idField] + "/" : ""),
            method: me.currentRecord ? "PUT" : "POST",
            scope: me,
            jsonData: result,
            success: function(response) {
                // Process result
                var data = Ext.decode(response.responseText);
                // @todo: Update current record with data
                if(me.currentQuery[me.idField]) {
                    delete me.currentQuery[me.idField];
                }
                me.showGrid();
                me.reloadStore();
                me.saveInlines(
                    data[me.idField],
                    me.inlineStores.filter(function(store) {
                        return !(store.hasOwnProperty("isLocal") && store.isLocal);
                    }));
                me.unmask();
                NOC.msg.complete(__("Saved"));
            },
            failure: function(response) {
                var message = "Error saving record";
                if(response.responseText) {
                    try {
                        message = Ext.decode(response.responseText).message;
                    }
                    catch(err) {
                        console.log(response.responseText);
                    }
                }
                NOC.error(message);
                me.unmask();
            }
        });
    },
    //
    saveInlines: function(parentId, stores) {
        var me = this;
        if(stores.length > 0) {
            var istore = stores[0];
            if(parentId) {
                istore.setParent(parentId);
            }
            // Save inline
            istore.sync({
                scope: me,
                success: function() {
                    // Save next
                    me.saveInlines(parentId, stores.slice(1));
                },
                failure: function(response, op, status) {
                    me.showOpError("save", op, status);
                }
            });
        } else {
            me.showGrid();
        }
    },
    // Show Form
    onEditRecord: function(record) {
        var me = this;
        // Check permissions
        if(!me.hasPermission("read") && !me.hasPermission("update"))
            return;
        me.editRecord(record);
    },
    // New record. Hide grid and open form
    newRecord: function(defaults) {
        var me = this,
            fv = {};
        me.form.reset();
        // Calculate form field values
        Ext.merge(fv, me.store.defaultValues);
        Ext.merge(fv, defaults || {});
        me.form.setValues(fv);
        //
        me.currentRecord = null;
        me.resetInlines(defaults);
        me.setFormTitle(me.createTitle, "NEW");
        me.showForm();
        // Activate delete button
        me.deleteButton.setDisabled(true);
        me.saveButton.setDisabled(!me.hasPermission("create"));
        me.resetButton.setDisabled(!me.hasPermission("create"));
        me.cloneButton.setDisabled(true);
        // Disable custom form toolbar
        me.activateCustomFormToolbar(false);
    },
    //
    onNewRecord: function() {
        var me = this;
        me.newRecord();
    },
    // Edit record. Hide grid and open form
    editRecord: function(record) {
        var me = this,
            r = {},
            field,
            data;
        me.currentRecord = record;
        me.setNavTabTooltip({data: me.currentRecord.data});
        me.setFormTitle(me.changeTitle, me.currentRecord.get(me.idField));
        // Process lookup fields
        data = record.getData();
        Ext.iterate(data, function(v) {
            if(v.indexOf("__") !== -1) {
                return
            }
            // hack to get instance of .TreeCombo class
            field = me.fields.filter(function(e) {
                return v === e.name && Ext.String.endsWith(e.xtype, '.TreeCombo')
            });
            if(field.length === 1) {
                field[0].restoreById(data[v]);
            } else {
                field = me.form.findField(v);
                if(!field) {
                    return;
                }
                if(Ext.isFunction(field.cleanValue)) {
                    r[v] = field.cleanValue(
                        me.currentRecord,
                        me.store.rest_url
                    )
                } else {
                    r[v] = data[v];
                }
            }
        });
        // Show edit form
        me.showForm();
        // Load records
        me.form.reset();
        me.form.setValues(r);
        me.loadInlines();
        // Activate delete button
        me.deleteButton.setDisabled(!me.hasPermission("delete"));
        me.saveButton.setDisabled(!me.hasPermission("update"));
        me.resetButton.setDisabled(!me.hasPermission("update"));
        me.cloneButton.setDisabled(!me.hasPermission("create"));
        // Enable custom form toolbar
        me.activateCustomFormToolbar(true);
        //
        me.setHistoryHash(me.currentRecord.get(me.idField));
    },
    // Delete record
    deleteRecord: function() {
        var me = this;
        pollProgress = function(url) {
            Ext.Ajax.request({
                url: url,
                method: "GET",
                scope: me,
                success: onSuccess,
                failure: onFailure
            });
        },
            onSuccess = function(response) {
                if(response.status === 202) {
                    // Future in progress
                    Ext.Function.defer(
                        pollProgress, 1000, me,
                        [response.getResponseHeader("Location")]
                    );
                } else {
                    // Process result
                    me.currentRecord = null;
                    me.reloadStore();
                    me.showGrid();
                    me.unmask();
                }
            },
            onFailure = function(response) {
                var message;
                try {
                    message = Ext.decode(response.responseText).message;
                } catch(err) {
                    message = "Internal error";
                }
                NOC.error(message);
                me.unmask();
            };
        if(me.currentRecord) {
            me.mask("Deleting ...");
            Ext.Ajax.request({
                url: me.base_url + me.currentRecord.get(me.idField) + "/",
                method: "DELETE",
                scope: me,
                success: onSuccess,
                failure: onFailure
            });
        }
    },
    // Reload store with current query
    reloadStore: function() {
        var me = this;
        me.store.setFilterParams(me.currentQuery);
        me.saveFilterToUrl(me.currentQuery);
        // Reload store
        // ExtJS 5.0.0 WARNING:
        // me.store.reload() sometimes leaves empty grid
        // so we must use load() instead
        me.store.load();
    },
    // Search
    onSearch: function(query) {
        var me = this;
        if(query && query.length > 0) {
            me.currentQuery.__query = query;
        } else {
            delete me.currentQuery.__query;
        }
        me.reloadStore();
    },
    saveFilterToUrl: function(filter) {
        var params = Ext.Object.toQueryString(filter, true)
            , currentHash = Ext.History.getHash()
            , index = currentHash.indexOf('?')
            , app;
        if(index === -1) {
            app = currentHash;
        } else {
            app = currentHash.substr(0, index);
        }
        if(params) {
            Ext.History.add(app + '?' + params);
        } else {
            Ext.History.add(app);
        }
    },
    // Filter
    onFilter: function() {
        var me = this,
            fexp = {};
        Ext.each(me.filterGetters, function(g) {
            fexp = Ext.Object.merge(fexp, g());
        });
        if(me.currentQuery.__query) {
            fexp.__query = me.currentQuery.__query;
        }
        me.currentQuery = fexp;
        me.reloadStore();
    },
    // Returns form data
    getFormData: function() {
        var me = this,
            fields = me.form.getFields().items.filter(function(item) {
                return !(item.hasOwnProperty("isListForm") && item.isListForm)
            }),
            f, field, data, name,
            fLen = fields.length,
            values = {};
        for(f = 0; f < fLen; f++) {
            // hack to get instance of .TreeCombo class
            if(Ext.String.endsWith(fields[f].xtype, '.TreeCombo')) {
                field = me.fields[f];
            } else {
                field = fields[f];
            }
            if(field.inEditor) {
                // Skip grid inline editors
                // WARNING: Will skip other inline editors
                continue;
            }
            data = field.getModelData();
            if(Ext.isObject(data)) {
                name = field.getName();
                if(data.hasOwnProperty(name)) {
                    values[name] = data[name];
                }
            }
        }
        return values;
    },
    //
    cleanData: function(v) {

    },
    // Save button pressed
    onSave: function() {
        var me = this;
        if(!me.form.isValid()) {
            NOC.error(__("Error in data"));
            return;
        }
        var v = me.getFormData();
        if(!me.currentRecord && v[me.idField] !== undefined) {
            delete v[me.idField];
        }
        //
        me.cleanData(v);
        // Fetch comboboxes labels
        me.form.getFields().each(function(field) {
            if(Ext.isDefined(field.getLookupData)) {
                v[field.name + "__label"] = field.getLookupData();
            }
        });
        me.saveRecord(v);
    },
    // Reset button pressed
    onReset: function() {
        var me = this;
        me.form.reset();
    },
    // Delete button pressed
    onDelete: function() {
        var me = this;
        Ext.Msg.show({
            title: __("Delete record?"),
            msg: __("Do you wish to delete record? This operation cannot be undone!"),
            buttons: Ext.Msg.YESNO,
            icon: Ext.window.MessageBox.QUESTION,
            modal: true,
            fn: function(button) {
                if(button == "yes")
                    me.deleteRecord();
            }
        });
    },
    // Form hotkeys processing
    onFormSpecialKey: function(field, key) {
        var me = this;
        if(field.xtype != "textfield")
            return;
        switch(key.getKey()) {
            case Ext.EventObject.ENTER:
                key.stopEvent();
                me.onSave();
                break;
            case Ext.EventObject.ESC:
                key.stopEvent();
                me.onReset();
                break;
        }
    },
    // Set form title
    setFormTitle: function(tpl, itemId) {
        var me = this,
            t;
        if(me.formTitle) {
            t = "<b>" + Ext.String.format(tpl, me.appTitle) + "</b>";
            if(itemId !== "NEW" && itemId !== "CLONE") {
                itemId = "<b>ID: </b>" + itemId;
            } else {
                itemId = "<b>" + itemId + "</b>";
            }
            t += "<span style='float:right'>" + itemId + "</span>";
            me.formTitle.update(t);
        }
    },
    //
    activateCustomFormToolbar: function(status) {
        var me = this,
            tb = me.saveButton.ownerCt,
            afterSep = false;
        tb.items.each(function(i) {
            if(afterSep) {
                if(i.setDisabled) {
                    i.setDisabled(!status);
                }
            } else {
                if(i.itemId === "custom_sep") {
                    afterSep = true;
                }
            }
        });
    },
    //
    onResetFilters: function() {
        var me = this;
        me.filterPanel.getForm().reset();
        me.onFilter();
    },
    //
    showOpError: function(action, op, status) {
        var text = Ext.String.format("Failed to {0}", action);
        if(status) {
            var m = status.message;
            if(status.status === 400) {
                m = status.traceback;
            }
            text = Ext.String.format("Failed to {0}!<br>{1}",
                action, m);
        }
        NOC.error(text);
    },
    // "close" button pressed
    onClose: function() {
        var me = this,
            toReload = me.idField in me.currentQuery;
        if(toReload) {
            // Remove filter set by loadById
            delete me.currentQuery[me.idField];
        }
        me.clearNavTabTooltip();
        // Apply updated filter
        me.store.setFilterParams(me.currentQuery);
        me.showGrid();
        if(toReload) {
            me.reloadStore();
        }
    },
    // "clone" button pressed
    onClone: function() {
        var me = this;
        if(me.currentRecord) {
            // Reset UUID
            if(me.currentRecord.get("uuid")) {
                me.currentRecord.set("uuid", null);
                me.form.setValues({uuid: null});
            }
            // Reset bi_id
            if(me.currentRecord.get("bi_id")) {
                me.currentRecord.set("bi_id", null);
                me.form.setValues({bi_id: null});
            }
        }
        // Reset parents of inline stores
        Ext.each(me.inlineStores, function(s) {
            s.cloneData();
        });
        me.currentRecord = null;  // Mark record as new
        me.setFormTitle(me.cloneTitle, "CLONE");
        me.cloneButton.setDisabled(true);
    },
    // Return Grid's row classes
    getRowClass: function(record, index, params, store) {
        var me = this;
        if(me.rowClassField) {
            var c = record.get(me.rowClassField);
            if(c) {
                return c;
            } else {
                return "";
            }
        } else {
            return "";
        }
    },
    //
    onCellClick: function(view, cell, cellIndex, record, row,
                          rowIndex, e) {
        var me = this;
        if(e.target.tagName == "A") {
            var header = view.panel.headerCt.getHeaderAtIndex(cellIndex);
            if(header.onClick) {
                header.onClick.apply(me, [record]);
            }
        }
    },
    //
    onFavItem: function(grid, rowIndex, colIndex) {
        var me = this,
            r = me.store.getAt(rowIndex),
            id = r.get(me.idField),
            action = r.get("fav_status") ? "reset" : "set",
            url = me.base_url + "favorites/item/" + id + "/" + action + "/";

        Ext.Ajax.request({
            url: url,
            method: "POST",
            scope: me,
            success: function() {
                // Invert current status
                r.set("fav_status", !r.get("fav_status"));
                grid.refresh();
            }
        });
    },
    //
    resetInlines: function(defaults) {
        var me = this;
        Ext.each(me.inlineStores, function(istore) {
            var value = [];
            if(istore.hasOwnProperty("rootProperty") && this.hasOwnProperty(istore.rootProperty)) {
                value = this[istore.rootProperty];
            }
            istore.loadData(value);
        }, defaults);
    },
    // Load inline stores
    loadInlines: function() {
        var me = this;
        // Do not load store on new record
        if(!me.currentRecord || !me.inlineStores.length)
            return;
        var parentId = me.currentRecord.get(me.idField);
        Ext.each(me.inlineStores, function(istore) {
            istore.setParent(parentId);
            istore.load();
        });
    },
    //
    onInlineEdit: function() {
        var me = this;
        if(me.currentRecord) {
            // deprecated method
            // me.currentRecord.setDirty();
        }
    },
    //
    onInlineBeforeEdit: function(editor, context, eOpts) {
        var me = this;
    },
    //
    onInlineCancel: function(editor, context) {
        if(Ext.isEmpty(context.originalValue)) {
            context.grid.store.removeAt(context.rowIdx);
        }
    },
    // Admin action selected
    onAction: function(menu, item, e) {
        var me = this,
            records = me.grid.getSelectionModel().getSelection().map(function(o) {
                return o.get(me.idField)
            });
        if(me.hasGroupEdit && item.itemId === "group_edit") {
            me.showGroupEditForm(records);
            return;
        }
        if(Ext.isFunction(item.run) || Ext.isFunction(me[item.run])) {
            if(typeof item.run === 'string') {
                item.run = me[item.run];
            }
            item.run(
                me.grid.getSelectionModel().getSelection()
                .map(function(o) {
                    return {object: o.get(me.idField), object__label: o.get('name')}
                }));
            return;
        }
        if(item.form) {
            me.showActionForm(item, records);
        } else {
            me.runAction(item, {ids: records});
        }
    },
    //
    runAction: function(action, params) {
        var me = this;
        Ext.Ajax.request({
            url: me.base_url + "actions/" + action.itemId + "/",
            method: "POST",
            scope: me,
            params: params,
            success: function(response) {
                var r = Ext.decode(response.responseText) || "OK";
                if(action.resultTemplate) {
                    var d = action.resultTemplate.apply(r);
                    Ext.create("Ext.Window", {
                        html: d,
                        width: 600,
                        height: 400,
                        autoScroll: true,
                        layout: "fit",
                        maximizable: true,
                        title: Ext.String.format("Result: {0}", action.text)
                    }).show();
                } else {
                    NOC.info(r);
                }
            },
            failure: function() {
                NOC.error(__("Failed"));
            }
        });
    },
    //
    showActionForm: function(action, records) {
        var me = this,
            w = Ext.create("Ext.Window", {
                modal: true,
                autoShow: true,
                layout: "fit",
                items: [{
                    xtype: "form",
                    items: action.form
                }],
                title: Ext.String.format("{0} on {1} records",
                    action.text,
                    records.length),
                buttons: [{
                    text: __("Run"),
                    glyph: NOC.glyph.play,
                    handler: function() {
                        var form = w.items.first().getForm();
                        if(!form.isValid()) {
                            NOC.error(__("Error"));
                            return;
                        }
                        var params = form.getValues();
                        params.ids = records;
                        w.close();
                        me.runAction(action, params);
                    }
                }]
            });
    },
    onActionSelectionChange: function(o, selected, opts) {
        var me = this;
        me.actionMenu.setDisabled(!selected.length);
    },
    //
    // Override with
    // onPreview: function(record)
    // to create item preview
    //
    onPreview: undefined,
    //
    // Load record by id and call callback
    // Callback is the function(record)
    //
    loadById: function(id, callback) {
        var me = this,
            fp = {};
        fp[me.idField] = id;
        me.currentQuery[me.idField] = id;
        me.store.setFilterParams(fp);
        me.store.load({
            scope: me,
            callback: function(records, operation, success) {
                if(success && records.length === 1) {
                    Ext.callback(callback, me, [records[0]]);
                }
            }
        });
    },
    //
    restoreHistory: function(args) {
        var me = this;
        if(args.length === 1) {
            me.loadById(args[0], function(record) {
                me.onEditRecord(record);
            });
        }
    },
    //
    onBeforeLoad: function() {
        var me = this;
        if(me.rendered) {
            me.refreshButton.setDisabled(true);
        }
    },
    //
    onLoad: function() {
        var me = this,
            total = me.store.getTotalCount();
        me.totalField.setText(__("Total: ") + total);
        if(me.rendered) {
            me.refreshButton.setDisabled(false);
        }
    },
    //
    onLoadError: function() {
        var me = this;
        if(me.rendered) {
            me.refreshButton.setDisabled(false);
        }
    },
    //
    onRefresh: function() {
        var me = this;
        me.reloadStore();
    },
    // Returns true if form has at least one groupEdit: true
    checkGroupEdit: function() {
        var me = this,
            check = function(seq) {
                if(!seq) {
                    return false;
                }
                for(var i = 0; i < seq.length; i++) {
                    var v = seq[i];
                    if(!v) {
                        continue;
                    }
                    if(v.groupEdit === true) {
                        return true;
                    }
                    if(v.items && v.items.length && check(v.items)) {
                        return true;
                    }
                }
                return false;
            };
        return NOC.hasPermission("update") && check(me.fields);
    },
    //
    createGroupForm: function() {
        var me = this,
            form,
            getFormItems = function(fields) {
                var items = [];
                Ext.each(fields, function(v) {
                    var x, xtype = v.xtype.indexOf("LookupField") !== -1 ? "combobox" : v.xtype;
                    v.allowBlank = true;
                    switch(xtype) {
                        case "fieldset":
                        case "container":
                            x = {
                                xtype: v.xtype,
                                title: v.title,
                                items: getFormItems(v.items)
                            };
                            if(v.layout) {
                                x.layout = v.layout;
                            }
                            if(v.defaults) {
                                x.defaults = v.defaults;
                            }
                            if(v.border || v.border === false) {
                                x.border = v.border;
                            }
                            if(v.padding || v.padding === 0) {
                                x.padding = v.padding;
                            }
                            items.push(x);
                            break;
                        case "checkbox":
                        case "checkboxfield":
                            if(v.groupEdit === true) {
                                x = {
                                    xtype: "combobox",
                                    fieldLabel: v.fieldLabel,
                                    name: v.name,
                                    store: [
                                        ["Leave unchanged", "Leave unchanged"],
                                        [true, "Set"],
                                        [false, "Reset"]
                                    ],
                                    // fix catch changeDirty
                                    listeners: {
                                        scope: me,
                                        change: function() {
                                            this.saveGroupButton.setDisabled(false);
                                        }
                                    }
                                }
                            } else {
                                x = v.cloneConfig ? v.cloneConfig() : v;
                                if(x.setDisabled) {
                                    x.setDisabled(true);
                                } else {
                                    x.disabled = true;
                                }
                            }
                            items.push(x);
                            me.groupCheckboxFields[v.name] = true;
                            break;
                        case "combobox":
                            x = v.cloneConfig ? v.cloneConfig() : v;
                            x.triggers = {
                                clear: {
                                    weight: 1,
                                    cls: Ext.baseCSSPrefix + "form-clear-trigger",
                                    tooltip: __("to default value"),
                                    hidden: true,
                                    handler: me.toDefaultValueString,
                                    scope: me
                                },
                                picker: {
                                    weight: 2,
                                    // ToDo use onTriggerClick
                                    handler: function() {
                                        var me = this;
                                        if(!me.readOnly && !me.disabled) {
                                            if(me.isExpanded) {
                                                me.collapse();
                                            } else {
                                                if(me.triggerAction === "all") {
                                                    me.doQuery(me.allQuery, true);
                                                } else if(me.triggerAction === "last") {
                                                    me.doQuery(me.lastQuery, true);
                                                } else {
                                                    me.doQuery(me.getRawValue(), false, true);
                                                }
                                            }
                                        }
                                    }
                                }
                            };
                            x.listeners = {
                                focus: function(field) {
                                    if(field.value === "Leave unchanged") {
                                        field.setValue("");
                                    }
                                },
                                render: me.clearTriggerToolTip
                            };
                            x.updateValue = function() {
                                // ToDo use this.callParent(arguments)
                                var self = this,
                                    selectedRecords = self.valueCollection.getRange(),
                                    len = selectedRecords.length,
                                    valueArray = [],
                                    displayTplData = self.displayTplData || (self.displayTplData = []),
                                    inputEl = self.inputEl,
                                    i, record;

                                displayTplData.length = 0;
                                for(i = 0; i < len; i++) {
                                    record = selectedRecords[i];
                                    displayTplData.push(self.getRecordDisplayData(record));
                                    if(record !== self.valueNotFoundRecord) {
                                        valueArray.push(record.get(self.valueField));
                                    }
                                }
                                self.setHiddenValue(valueArray);
                                self.value = self.multiSelect ? valueArray : valueArray[0];
                                if(!Ext.isDefined(self.value)) {
                                    self.value = undefined;
                                }
                                self.displayTplData = displayTplData;
                                if(inputEl && self.emptyText && !Ext.isEmpty(self.value)) {
                                    inputEl.removeCls(self.emptyCls);
                                }
                                self.setRawValue(self.getDisplayValue());
                                self.checkChange();
                                self.applyEmptyText();
                                me.showClearTrigger(this);
                                // this.callParent(arguments);
                            };
                            if(x.setDisabled) {
                                x.setDisabled(x.groupEdit !== true);
                            } else {
                                x.disabled = x.groupEdit !== true;
                            }
                            items.push(x);
                            break;
                        case "textfield":
                            x = v.cloneConfig ? v.cloneConfig() : v;
                            x.triggers = {
                                clear: {
                                    weight: 1,
                                    cls: Ext.baseCSSPrefix + "form-clear-trigger",
                                    hidden: true,
                                    handler: me.toDefaultValueString,
                                    scope: me
                                }
                            };
                            x.listeners = {
                                focus: function(field) {
                                    if(field.value === "Leave unchanged") {
                                        field.setValue("");
                                    }
                                },
                                render: me.clearTriggerToolTip
                            };
                            x.publishValue = function() {
                                me.showClearTrigger(this);
                                // this.callParent();
                            };
                            if(x.setDisabled) {
                                x.setDisabled(x.groupEdit !== true);
                            } else {
                                x.disabled = x.groupEdit !== true;
                            }
                            items.push(x);
                            break;
                        default:
                            x = v.cloneConfig ? v.cloneConfig() : v;
                            if(x.setDisabled) {
                                x.setDisabled(x.groupEdit !== true);
                            } else {
                                x.disabled = x.groupEdit !== true;
                            }
                            items.push(x);
                            break;
                    }
                });
                return items;
            };

        me.saveGroupButton = Ext.create("Ext.button.Button", {
            text: __("Save"),
            glyph: NOC.glyph.save,
            disabled: true,
            scope: me,
            // @todo: check access
            handler: me.onGroupSave
        });

        me.groupCheckboxFields = {};

        me.groupFormTitle = Ext.create("Ext.container.Container", {
            html: "Title",
            padding: 4,
            style: {
                fontWeight: "bold"
            }
        });

        form = Ext.create("Ext.form.Panel", {
            padding: 4,
            bodyPadding: 4,
            autoScroll: true,
            listeners: {
                dirtychange: function(form, dirty) {
                    me.saveGroupButton.setDisabled(!dirty);
                }
            },
            items: [me.groupFormTitle].concat(getFormItems(me.fields)),
            dockedItems: [
                {
                    xtype: "toolbar",
                    dock: "top",
                    items: [
                        me.saveGroupButton,
                        {
                            text: __("Close"),
                            glyph: NOC.glyph.arrow_left,
                            scope: me,
                            handler: me.onGroupClose
                        }
                    ]
                }
            ]
        });
        me.groupForm = form.getForm();
        return form;
    },
    //
    createActionMenu: function() {
        var me = this,
            items = [];
        // Group edit
        if(me.hasGroupEdit) {
            items.push({
                text: __("Group Edit"),
                itemId: "group_edit",
                glyph: NOC.glyph.edit
            });
        }
        // Other items
        if(me.actions) {
            items = items.concat(me.actions.map(function(o) {
                return {
                    text: o.title,
                    itemId: o.action,
                    form: o.form,
                    glyph: o.glyph,
                    run: o.run,
                    resultTemplate: o.resultTemplate
                }
            }));
        }

        me.actionMenu = Ext.create("Ext.button.Button", {
            glyph: NOC.glyph.download,
            tooltip: __("Group actions"),
            hasAccess: NOC.hasPermission("update"),
            itemId: "action_menu",
            disabled: true,
            menu: {
                xtype: "menu",
                plain: true,
                items: items,
                listeners: {
                    click: {
                        scope: me,
                        fn: me.onAction
                    }
                }
            }
        });
        return me.actionMenu;
    },
    //
    showGroupEditForm: function(items) {
        var me = this;
        me.groupEditItems = items;
        me.groupFormTitle.update(Ext.String.format(
            me.groupChangeTitle, items.length, me.appTitle
        ));
        var selection = me.grid.getSelectionModel().getSelection();
        var r = Ext.clone(selection[0].data);
        for(var i = 1; i < selection.length; i++) {
            Ext.Object.each(selection[i].data, function(key, value) {
                if(r.hasOwnProperty(key)) {
                    if(r[key] !== value) {
                        r[key] = "Leave unchanged";
                    }
                } else {
                    r[key] = "Leave unchanged";
                }
            });
        }
        me.groupForm.getFields().items.forEach(function(field) {
            if(r && r.hasOwnProperty(field.name)) {
                field.value = r[field.name];
            } else {
                field.value = "";
            }
            field.initValue();
        }, me);
        me.saveGroupButton.setDisabled(true);
        me.showItem(me.ITEM_GROUP_FORM);
    },
    //
    toDefaultValueString: function(field) {
        var me = this;
        field.setValue(this.store.defaultValues[field.name]);
        me.saveGroupButton.setDisabled(false);
    },
    //
    showClearTrigger: function(field) {
        var me = this, newValue = field.getValue() || "";
        if(me.store.defaultValues.hasOwnProperty(field.name)) {
            var defaultValue = me.store.defaultValues[field.name] || "";
            if(field.getTrigger('clear').hidden && newValue !== defaultValue) {
                field.getTrigger('clear').show();
                field.updateLayout();
            }

            if(newValue === defaultValue) {
                field.getTrigger('clear').hide();
                field.updateLayout();
            }
        } else {
            if(newValue) {
                field.getTrigger('clear').show();
                field.updateLayout();
            } else {
                field.getTrigger('clear').hide();
                field.updateLayout();
            }
        }
        me.saveGroupButton.setDisabled(!field.isDirty());
    },
    //
    onGroupClose: function() {
        var me = this;
        me.showGrid();
    },
    //
    onGroupSave: function() {
        var me = this,
            values = {},
            valuesTxt = "";
        // @todo: Form validation
        Ext.Array.each(me.groupForm.getFields().items, function(field) {
            if(Ext.isFunction(field.isDirty) && field.isDirty()) {
                valuesTxt += (field.fieldLabel || field.name) + ": '";
                if(Ext.isFunction(field.getDisplayValue)) {
                    valuesTxt += field.getDisplayValue();
                } else {
                    valuesTxt += field.getValue();
                }
                valuesTxt += "'</br>";
                if(field.getValue() !== "Leave unchanged") {
                    values[field.name] = field.getValue();
                }
            }
        });
        if(!Ext.Object.isEmpty(values)) {
            values.ids = me.groupEditItems;
            var message = Ext.String.format("Do you wish to change {0} record(s): <br/><br/>{1}<br/>This operation cannot be undone!", values.ids.length, valuesTxt);
            Ext.Msg.show({
                title: __("Change records?"),
                msg: message,
                buttons: Ext.Msg.YESNO,
                icon: Ext.window.MessageBox.QUESTION,
                modal: true,
                fn: function(button) {
                    if(button === "yes") {
                        Ext.Ajax.request({
                            url: me.base_url + "actions/group_edit/",
                            method: "POST",
                            scope: me,
                            jsonData: values,
                            success: function() {
                                NOC.info(__("Records has been updated"));
                                me.showGrid();
                                me.reloadStore();
                            },
                            failure: function() {
                                NOC.error(__("Failed"));
                            }
                        });
                    }
                }
            });
        } else {
            me.showGrid();
        }
    },
    //
    clearTriggerToolTip: function() {
        var triggerEl = this.getTrigger('clear').el;
        triggerEl.dom.setAttribute("data-qtip", __("to default value"));
    },
    //
    onMetrics: function(record) {
        var me = this;
        me.showItem(me.ITEM_METRIC_SETTINGS).preview(record);
    },
    //
    restoreFilter: function(currentHash) {
        var me = this,
            filterStr,
            index,
            queryString;

        if(!currentHash) {
            return;
        }

        index = currentHash.indexOf('?');
        if(index !== -1) {
            queryString = currentHash.substr(index + 1);
            filterStr = Ext.Object.fromQueryString(queryString, true);
            Ext.each(me.filterSetters, function(set) {
                set(filterStr);
            });
            if('__query' in filterStr) {
                me.searchField.setValue(filterStr['__query'])
            }
            me.currentQuery = filterStr;
            me.store.setFilterParams(me.currentQuery);
        }
    },
    //
    onLevelUp: function() {
        var me = this,
            filter = me.grid.getComponent("filters").getComponent(me.levelFilter.filter),
            currentFilter = me.currentQuery[me.levelFilter.filter];

        if(currentFilter) {
            Ext.Ajax.request({
                method: "GET",
                url: filter.tree.restUrl + "/" + currentFilter + "/get_path/",
                scope: me,
                success: function(response) {
                    var data = Ext.decode(response.responseText).data,
                        newRoot;

                    if(data.length <= 1) {
                        newRoot = "_root_"
                    } else {
                        newRoot = data[data.length - 2].id
                    }
                    filter.tree.restoreById(newRoot)
                }
            })
        }
    },
    //
    addTooltip: function(element) {
        if(element.tooltip) {
            Ext.create('Ext.tip.ToolTip', {
                target: element.getEl(),
                html: element.tooltip
            });
        }
    }
});<|MERGE_RESOLUTION|>--- conflicted
+++ resolved
@@ -37,19 +37,16 @@
     formLayout: "anchor",
     formMinWidth: undefined,
     formMaxWidth: undefined,
-<<<<<<< HEAD
     helpId: undefined,
     listHelpId: undefined,
     formHelpId: undefined,
     //
-=======
     navTooltipTemplate: new Ext.XTemplate(
         '<tpl if="data.name">',
         '{data.name} - ',
         '</tpl>{title}'
     ),
 
->>>>>>> 7a82bf16
     initComponent: function() {
         var me = this;
         // set base_url
