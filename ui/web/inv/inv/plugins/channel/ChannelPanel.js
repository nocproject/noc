--- conflicted
+++ resolved
@@ -345,13 +345,10 @@
       "override": [
         {"showGrid": showGrid},
       ],
-<<<<<<< HEAD
-=======
       "callback": Ext.bind(function(){
         tableView.getSelectionModel().select(rowIndex);
         this.unmask();
       }, me),
->>>>>>> a81df9cd
     });
   },
   //
