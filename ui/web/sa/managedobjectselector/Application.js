--- conflicted
+++ resolved
@@ -85,155 +85,6 @@
                     labelWidth: 170
                 },
                 {
-<<<<<<< HEAD
-                    name: "filter_id",
-                    xtype: "numberfield",
-                    fieldLabel: __("Filter by ID"),
-                    allowBlank: true,
-                    hideTrigger: true,
-                    uiStyle: "small",
-                    labelWidth: 170
-                },
-                {
-                    name: "filter_name",
-                    xtype: "textfield",
-                    fieldLabel: __("Filter by Name (REGEXP)"),
-                    allowBlank: true,
-                    uiStyle: "large",
-                    labelWidth: 170
-                },
-                {
-                    name: "filter_managed",
-                    xtype: "combobox",
-                    fieldLabel: __("Filter by Is Managed"),
-                    store: [
-                        [null, "-"],
-                        [true, "Yes"],
-                        [false, "No"]
-                    ],
-                    allowBlank: true,
-                    uiStyle: "small",
-                    labelWidth: 170
-                },
-                {
-                    name: "filter_pool",
-                    xtype: "main.pool.LookupField",
-                    fieldLabel: __("Filter by Pool"),
-                    allowBlank: true,
-                    labelWidth: 170
-                },
-                {
-                    name: "filter_profile",
-                    xtype: "sa.profile.LookupField",
-                    fieldLabel: __("Filter by Profile"),
-                    allowBlank: true,
-                    uiStyle: "large",
-                    labelWidth: 170
-                },
-                {
-                    name: "filter_vendor",
-                    xtype: "inv.vendor.LookupField",
-                    fieldLabel: __("Filter by Vendor"),
-                    allowBlank: true,
-                    uiStyle: "large",
-                    labelWidth: 170
-                },
-                {
-                    name: "filter_platform",
-                    xtype: "inv.platform.LookupField",
-                    fieldLabel: __("Filter by Platform"),
-                    allowBlank: true,
-                    uiStyle: "large",
-                    labelWidth: 170
-                },
-                {
-                    name: "filter_version",
-                    xtype: "inv.firmware.LookupField",
-                    fieldLabel: __("Filter by Version"),
-                    allowBlank: true,
-                    uiStyle: "large",
-                    labelWidth: 170
-                },
-                {
-                    name: "filter_object_profile",
-                    xtype: "sa.managedobjectprofile.LookupField",
-                    fieldLabel: __("Filter by Object Profile"),
-                    allowBlank: true,
-                    uiStyle: "large",
-                    labelWidth: 170
-                },
-                {
-                    name: "filter_address",
-                    xtype: "textfield",
-                    fieldLabel: __("Filter by Address (REGEXP)"),
-                    allowBlank: true,
-                    uiStyle: "large",
-                    labelWidth: 170
-                },
-                {
-                    name: "filter_prefix",
-                    xtype: "main.prefixtable.LookupField",
-                    fieldLabel: __("Filter by Prefix Table"),
-                    allowBlank: true,
-                    uiStyle: "large",
-                    labelWidth: 170
-                },
-                {
-                    name: "filter_administrative_domain",
-                    xtype: "sa.administrativedomain.LookupField",
-                    fieldLabel: __("Filter by Administrative Domain"),
-                    allowBlank: true,
-                    uiStyle: "large",
-                    labelWidth: 170
-                },
-                {
-                    name: "filter_vrf",
-                    xtype: "ip.vrf.LookupField",
-                    fieldLabel: __("Filter by VRF"),
-                    allowBlank: true,
-                    uiStyle: "large",
-                    labelWidth: 170
-                },
-                {
-                    name: "filter_vc_domain",
-                    xtype: "vc.vcdomain.LookupField",
-                    fieldLabel: __("Filter by VC Domain"),
-                    allowBlank: true,
-                    uiStyle: "large",
-                    labelWidth: 170
-                },
-                {
-                    name: "filter_termination_group",
-                    xtype: "sa.terminationgroup.LookupField",
-                    fieldLabel: __("Filter by termination group"),
-                    allowBlank: true,
-                    uiStyle: "large",
-                    labelWidth: 170
-                },
-                {
-                    name: "filter_service_terminator",
-                    xtype: "sa.terminationgroup.LookupField",
-                    fieldLabel: __("Filter by service terminator"),
-                    allowBlank: true,
-                    uiStyle: "large",
-                    labelWidth: 170
-                },
-                {
-                    name: "filter_tt_system",
-                    xtype: "fm.ttsystem.LookupField",
-                    fieldLabel: __("Filter by TT System"),
-                    allowBlank: true,
-                    uiStyle: "large",
-                    labelWidth: 170
-                },
-                {
-                    name: "filter_user",
-                    xtype: "textfield",
-                    fieldLabel: __("Filter by User (REGEXP)"),
-                    allowBlank: true,
-                    uiStyle: "large",
-                    labelWidth: 170
-=======
                     xtype: "fieldset",
                     title: __("Filter by Main Attributes"),
                     layout: "hbox",
@@ -281,141 +132,117 @@
                             labelWidth: 170
                         }
                     ]
->>>>>>> f7bfa7ec
-                },
-                {
-                    xtype: "fieldset",
-                    title: __("Filter by Object Attributes"),
-                    defaults: {
-                        labelAlign: "left",
-                        padding: 4
-                    },
-                    items: [
-                        {
-                            name: "filter_profile",
-                            xtype: "main.ref.profile.LookupField",
-                            fieldLabel: __("Profile"),
-                            allowBlank: true,
-                            uiStyle: "large",
-                            labelWidth: 170
-                        },
-                        {
-                            name: "filter_object_profile",
-                            xtype: "sa.managedobjectprofile.LookupField",
-                            fieldLabel: __("Object Profile"),
-                            allowBlank: true,
-                            uiStyle: "large",
-                            labelWidth: 170
-                        },
-                        {
-                            name: "filter_administrative_domain",
-                            xtype: "sa.administrativedomain.LookupField",
-                            fieldLabel: __("Administrative Domain"),
-                            allowBlank: true,
-                            uiStyle: "large",
-                            labelWidth: 170
-                        },
-                        {
-                            name: "filter_pool",
-                            xtype: "main.pool.LookupField",
-                            fieldLabel: __("Pool"),
-                            allowBlank: true,
-                            labelWidth: 170
-                        }
-                    ]
-                },
-                {
-                    xtype: "fieldset",
-                    title: __("Filter by Network Attributes"),
-                    defaults: {
-                        labelAlign: "left",
-                        padding: 4
-                    },
-                    items: [
-                        {
-                            name: "filter_termination_group",
-                            xtype: "sa.terminationgroup.LookupField",
-                            fieldLabel: __("Termination group"),
-                            allowBlank: true,
-                            uiStyle: "large",
-                            labelWidth: 170
-                        },
-                        {
-                            name: "filter_service_terminator",
-                            xtype: "sa.terminationgroup.LookupField",
-                            fieldLabel: __("Service terminator"),
-                            allowBlank: true,
-                            uiStyle: "large",
-                            labelWidth: 170
-                        },
-                        {
-                            name: "filter_vrf",
-                            xtype: "ip.vrf.LookupField",
-                            fieldLabel: __("VRF"),
-                            allowBlank: true,
-                            uiStyle: "large",
-                            labelWidth: 170
-                        },
-                        {
-                            name: "filter_vc_domain",
-                            xtype: "vc.vcdomain.LookupField",
-                            fieldLabel: __("VC Domain"),
-                            allowBlank: true,
-                            uiStyle: "large",
-                            labelWidth: 170
-                        },
-                        {
-                            name: "filter_address",
-                            xtype: "textfield",
-                            fieldLabel: __("Address (REGEXP)"),
-                            allowBlank: true,
-                            uiStyle: "large",
-                            labelWidth: 170
-                        },
-                        {
-                            name: "filter_prefix",
-                            xtype: "main.prefixtable.LookupField",
-                            fieldLabel: __("Prefix Table"),
-                            allowBlank: true,
-                            uiStyle: "large",
-                            labelWidth: 170
-                        }
-                    ]
-                },
-                {
-                    xtype: "fieldset",
-                    title: __("Filter by Other"),
-                    layout: "hbox",
-                    defaults: {
-                        labelAlign: "top",
-                        padding: 4
-                    },
-                    items: [
-                        {
-                            name: "filter_user",
-                            xtype: "textfield",
-                            fieldLabel: __("User (REGEXP)"),
-                            allowBlank: true,
-                            uiStyle: "large",
-                            labelWidth: 170
-                        },
-                        {
-                            name: "filter_remote_path",
-                            xtype: "textfield",
-                            fieldLabel: __("Path (REGEXP)"),
-                            allowBlank: true,
-                            uiStyle: "large",
-                            labelWidth: 170
-                        },
-                        {
-                            name: "filter_tags",
-                            xtype: "textfield",
-                            fieldLabel: __("Filter By Tags"),
-                            allowBlank: true,
-                            uiStyle: "large",
-                            labelWidth: 170
-                        }
-                    ]
+                },
+                {
+                    name: "filter_pool",
+                    xtype: "main.pool.LookupField",
+                    fieldLabel: __("Filter by Pool"),
+                    allowBlank: true,
+                    labelWidth: 170
+                },
+                {
+                    name: "filter_profile",
+                    xtype: "main.ref.profile.LookupField",
+                    fieldLabel: __("Filter by Profile"),
+                    allowBlank: true,
+                    uiStyle: "large",
+                    labelWidth: 170
+                },
+                {
+                    name: "filter_object_profile",
+                    xtype: "sa.managedobjectprofile.LookupField",
+                    fieldLabel: __("Filter by Object Profile"),
+                    allowBlank: true,
+                    uiStyle: "large",
+                    labelWidth: 170
+                },
+                {
+                    name: "filter_address",
+                    xtype: "textfield",
+                    fieldLabel: __("Filter by Address (REGEXP)"),
+                    allowBlank: true,
+                    uiStyle: "large",
+                    labelWidth: 170
+                },
+                {
+                    name: "filter_prefix",
+                    xtype: "main.prefixtable.LookupField",
+                    fieldLabel: __("Filter by Prefix Table"),
+                    allowBlank: true,
+                    uiStyle: "large",
+                    labelWidth: 170
+                },
+                {
+                    name: "filter_administrative_domain",
+                    xtype: "sa.administrativedomain.LookupField",
+                    fieldLabel: __("Filter by Administrative Domain"),
+                    allowBlank: true,
+                    uiStyle: "large",
+                    labelWidth: 170
+                },
+                {
+                    name: "filter_vrf",
+                    xtype: "ip.vrf.LookupField",
+                    fieldLabel: __("Filter by VRF"),
+                    allowBlank: true,
+                    uiStyle: "large",
+                    labelWidth: 170
+                },
+                {
+                    name: "filter_vc_domain",
+                    xtype: "vc.vcdomain.LookupField",
+                    fieldLabel: __("Filter by VC Domain"),
+                    allowBlank: true,
+                    uiStyle: "large",
+                    labelWidth: 170
+                },
+                {
+                    name: "filter_termination_group",
+                    xtype: "sa.terminationgroup.LookupField",
+                    fieldLabel: __("Filter by termination group"),
+                    allowBlank: true,
+                    uiStyle: "large",
+                    labelWidth: 170
+                },
+                {
+                    name: "filter_service_terminator",
+                    xtype: "sa.terminationgroup.LookupField",
+                    fieldLabel: __("Filter by service terminator"),
+                    allowBlank: true,
+                    uiStyle: "large",
+                    labelWidth: 170
+                },
+                {
+                    name: "filter_user",
+                    xtype: "textfield",
+                    fieldLabel: __("Filter by User (REGEXP)"),
+                    allowBlank: true,
+                    uiStyle: "large",
+                    labelWidth: 170
+                },
+                {
+                    name: "filter_remote_path",
+                    xtype: "textfield",
+                    fieldLabel: __("Filter by Remote Path (REGEXP)"),
+                    allowBlank: true,
+                    uiStyle: "large",
+                    labelWidth: 170
+                },
+                {
+                    name: "filter_description",
+                    xtype: "textfield",
+                    fieldLabel: __("Filter by Description (REGEXP)"),
+                    allowBlank: true,
+                    uiStyle: "large",
+                    labelWidth: 170
+                },
+                {
+                    name: "filter_tags",
+                    xtype: "textfield",
+                    fieldLabel: __("Filter By Tags"),
+                    allowBlank: true,
+                    uiStyle: "large",
+                    labelWidth: 170
                 },
                 {
                     name: "source_combine_method",
