# -*- coding: utf-8 -*-
# ----------------------------------------------------------------------
# State transition
# ----------------------------------------------------------------------
# Copyright (C) 2007-2019 The NOC Project
# See LICENSE for details
# ----------------------------------------------------------------------

# Python modules
from __future__ import absolute_import
from threading import Lock
import operator
import logging

# Third-party modules
import six
from builtins import str
from mongoengine.document import Document, EmbeddedDocument
from mongoengine.fields import (
    StringField,
    ReferenceField,
    LongField,
    ListField,
    BooleanField,
    IntField,
    EmbeddedDocumentField,
)
import cachetools

# NOC modules
from .workflow import Workflow
from .state import State
from noc.core.mongo.fields import PlainReferenceField
from noc.core.bi.decorator import bi_sync
from noc.main.models.remotesystem import RemoteSystem
from noc.core.handler import get_handler

logger = logging.getLogger(__name__)
id_lock = Lock()


@six.python_2_unicode_compatible
class TransitionVertex(EmbeddedDocument):
    # vertex coordinates
    x = IntField(default=0)
    y = IntField(default=0)

    def __str__(self):
        return "%s, %s" % (self.x, self.y)

    def __eq__(self, other):
        return self.x == other.x and self.y == other.y


@bi_sync
@six.python_2_unicode_compatible
class Transition(Document):
    meta = {
        "collection": "transitions",
        "indexes": ["from_state", "to_state"],
        "strict": False,
        "auto_create_index": False,
    }
    workflow = PlainReferenceField(Workflow)
    from_state = PlainReferenceField(State)
    to_state = PlainReferenceField(State)
    is_active = BooleanField(default=True)
    # Event name
    # Some predefined names exists:
    # seen -- discovery confirms resource usage
    # expired - TTL expired
    event = StringField()
    # Text label
    label = StringField()
    # Arbbitrary description
    description = StringField()
    # Enable manual transition
    enable_manual = BooleanField(default=True)
    # Handler to be called on starting transitions
    # Any exception aborts transtion
    handlers = ListField(StringField())
    # Visual vertices
    vertices = ListField(EmbeddedDocumentField(TransitionVertex))
    # Integration with external NRI and TT systems
    # Reference to remote system object has been imported from
    remote_system = ReferenceField(RemoteSystem)
    # Object id in remote system
    remote_id = StringField()
    # Object id in BI
    bi_id = LongField(unique=True)

    _id_cache = cachetools.TTLCache(maxsize=100, ttl=60)
    _bi_id_cache = cachetools.TTLCache(maxsize=100, ttl=60)

    def __str__(self):
<<<<<<< HEAD
        return u"%s: %s -> %s [%s]" % (
=======
        return "%s: %s -> %s [%s]" % (
>>>>>>> adddc3b3
            self.workflow.name,
            self.from_state.name,
            self.to_state.name,
            self.label,
        )

    @classmethod
    @cachetools.cachedmethod(operator.attrgetter("_id_cache"), lock=lambda _: id_lock)
    def get_by_id(cls, id):
        return Transition.objects.filter(id=id).first()

    @classmethod
    @cachetools.cachedmethod(operator.attrgetter("_bi_id_cache"), lock=lambda _: id_lock)
    def get_by_bi_id(cls, id):
        return Transition.objects.filter(bi_id=id).first()

    def clean(self):
        if not self.from_state or not self.to_state:
            raise ValueError("Missed state")
        if self.from_state.workflow != self.to_state.workflow:
            raise ValueError("Workflow mismatch")
        self.workflow = self.from_state.workflow

    def on_transition(self, obj):
        """
        Called during transition
        :param obj:
        :return:
        """
        if self.handlers:
            logger.debug("[%s|%s|%s] Running transition handlers", obj, obj.state.name, self.label)
            for hn in self.handlers:
                try:
                    h = get_handler(str(hn))
                except ImportError as e:
                    logger.error("Error import handler: %s" % e)
                    h = None
                if h:
                    logger.debug("[%s|%s|%s] Running %s", obj, obj.state.name, self.label, hn)
                    h(obj)  # @todo: Catch exceptions
                else:
                    logger.debug(
                        "[%s|%s|%s] Invalid handler %s, skipping",
                        obj,
                        obj.state.name,
                        self.label,
                        hn,
                    )<|MERGE_RESOLUTION|>--- conflicted
+++ resolved
@@ -93,11 +93,7 @@
     _bi_id_cache = cachetools.TTLCache(maxsize=100, ttl=60)
 
     def __str__(self):
-<<<<<<< HEAD
-        return u"%s: %s -> %s [%s]" % (
-=======
         return "%s: %s -> %s [%s]" % (
->>>>>>> adddc3b3
             self.workflow.name,
             self.from_state.name,
             self.to_state.name,
